--- conflicted
+++ resolved
@@ -407,11 +407,7 @@
                                         'BAZARR Post-processing result for file ' + path + ' : Nothing returned from command execution')
                                 else:
                                     logging.info('BAZARR Post-processing result for file ' + path + ' : ' + out)
-<<<<<<< HEAD
-                        
-=======
-
->>>>>>> 2392d451
+
                         if media_type == 'series':
                             reversed_path = path_replace_reverse(path)
                         else:
