# coding=utf-8
import os
import sqlite3
import requests
import logging
import re
from queueconfig import notifications

from get_args import args
from config import settings, url_sonarr
from helper import path_replace
from list_subtitles import list_missing_subtitles, store_subtitles, series_full_scan_subtitles, \
    movies_full_scan_subtitles
from get_subtitle import episode_download_subtitles


def update_all_episodes():
    series_full_scan_subtitles()
    logging.info('BAZARR All existing episode subtitles indexed from disk.')
    list_missing_subtitles()
    logging.info('BAZARR All missing episode subtitles updated in database.')


def update_all_movies():
    movies_full_scan_subtitles()
    logging.info('BAZARR All existing movie subtitles indexed from disk.')
    list_missing_subtitles()
    logging.info('BAZARR All missing movie subtitles updated in database.')


def sync_episodes():
    notifications.write(msg='Episodes sync from Sonarr started...', queue='get_episodes')
    logging.debug('BAZARR Starting episodes sync from Sonarr.')
    apikey_sonarr = settings.sonarr.apikey
    
    # Open database connection
    db = sqlite3.connect(os.path.join(args.config_dir, 'db', 'bazarr.db'), timeout=30)
    c = db.cursor()
    
    # Get current episodes id in DB
    current_episodes_db = c.execute('SELECT sonarrEpisodeId, path, sonarrSeriesId FROM table_episodes').fetchall()

    current_episodes_db_list = [x[0] for x in current_episodes_db]
    current_episodes_sonarr = []
    episodes_to_update = []
    episodes_to_add = []
    
    # Get sonarrId for each series from database
    seriesIdList = c.execute("SELECT sonarrSeriesId, title FROM table_shows").fetchall()
    
    # Close database connection
    c.close()

    seriesIdListLength = len(seriesIdList)
    for i, seriesId in enumerate(seriesIdList, 1):
        notifications.write(msg='Getting episodes data from Sonarr...', queue='get_episodes', item=i, length=seriesIdListLength, duration='long')
        # Get episodes data for a series from Sonarr
        url_sonarr_api_episode = url_sonarr + "/api/episode?seriesId=" + str(seriesId[0]) + "&apikey=" + apikey_sonarr
        try:
            r = requests.get(url_sonarr_api_episode, timeout=60, verify=False)
            r.raise_for_status()
        except requests.exceptions.HTTPError as errh:
            logging.exception("BAZARR Error trying to get episodes from Sonarr. Http error.")
        except requests.exceptions.ConnectionError as errc:
            logging.exception("BAZARR Error trying to get episodes from Sonarr. Connection Error.")
        except requests.exceptions.Timeout as errt:
            logging.exception("BAZARR Error trying to get episodes from Sonarr. Timeout Error.")
        except requests.exceptions.RequestException as err:
            logging.exception("BAZARR Error trying to get episodes from Sonarr.")
        else:
            for episode in r.json():
                if 'hasFile' in episode:
                    if episode['hasFile'] is True:
                        if 'episodeFile' in episode:
                            if episode['episodeFile']['size'] > 20480:
                                # Add shows in Sonarr to current shows list
                                if 'sceneName' in episode['episodeFile']:
                                    sceneName = episode['episodeFile']['sceneName']
                                else:
                                    sceneName = None

                                try:
                                    format, resolution = episode['episodeFile']['quality']['quality']['name'].split('-')
                                except:
                                    format = episode['episodeFile']['quality']['quality']['name']
                                    try:
                                        resolution = str(episode['episodeFile']['quality']['quality']['resolution']) + 'p'
                                    except:
                                        resolution = None

                                if 'mediaInfo' in episode['episodeFile']:
                                    if 'videoCodec' in episode['episodeFile']['mediaInfo']:
                                        videoCodec = episode['episodeFile']['mediaInfo']['videoCodec']
                                        videoCodec = SonarrFormatVideoCodec(videoCodec)
                                    else: videoCodec = None

                                    if 'audioCodec' in episode['episodeFile']['mediaInfo']:
                                        audioCodec = episode['episodeFile']['mediaInfo']['audioCodec']
                                        audioCodec = SonarrFormatAudioCodec(audioCodec)
                                    else: audioCodec = None
                                else:
                                    videoCodec = None
                                    audioCodec = None

                                # Add episodes in sonarr to current episode list
                                current_episodes_sonarr.append(episode['id'])
                                
                                if episode['id'] in current_episodes_db_list:
                                    episodes_to_update.append((episode['title'], episode['episodeFile']['path'],
                                                               episode['seasonNumber'], episode['episodeNumber'],
                                                               sceneName, str(bool(episode['monitored'])),
                                                               format, resolution,
                                                               videoCodec, audioCodec, episode['id']))
                                else:
                                    episodes_to_add.append((episode['seriesId'], episode['id'], episode['title'],
                                                            episode['episodeFile']['path'], episode['seasonNumber'],
                                                            episode['episodeNumber'], sceneName,
                                                            str(bool(episode['monitored'])), format, resolution,
                                                            videoCodec, audioCodec))
    
    removed_episodes = list(set(current_episodes_db_list) - set(current_episodes_sonarr))
    
    # Update or insert movies in DB
    db = sqlite3.connect(os.path.join(args.config_dir, 'db', 'bazarr.db'), timeout=30)
    c = db.cursor()
    
    updated_result = c.executemany(
        '''UPDATE table_episodes SET title = ?, path = ?, season = ?, episode = ?, scene_name = ?, monitored = ?, format = ?, resolution = ?, video_codec = ?, audio_codec = ? WHERE sonarrEpisodeId = ?''',
        episodes_to_update)
    db.commit()
    
    added_result = c.executemany(
        '''INSERT OR IGNORE INTO table_episodes(sonarrSeriesId, sonarrEpisodeId, title, path, season, episode, scene_name, monitored, format, resolution, video_codec, audio_codec) VALUES (?, ?, ?, ?, ?, ?, ?, ?, ?, ?, ?, ?)''',
        episodes_to_add)
    db.commit()
    
    for removed_episode in removed_episodes:
        c.execute('DELETE FROM table_episodes WHERE sonarrEpisodeId = ?', (removed_episode,))
        db.commit()

    # Get episodes list after INSERT and UPDATE
    episodes_now_in_db = c.execute('SELECT sonarrEpisodeId, path, sonarrSeriesId FROM table_episodes').fetchall()

    # Close database connection
    c.close()

    # Get only episodes added or modified and store subtitles for them
    altered_episodes = set(episodes_now_in_db).difference(set(current_episodes_db))
    for altered_episode in altered_episodes:
        store_subtitles(path_replace(altered_episode[1]))
        list_missing_subtitles(altered_episode[2])

    logging.debug('BAZARR All episodes synced from Sonarr into database.')
<<<<<<< HEAD
    
    list_missing_subtitles()
    logging.debug('BAZARR All missing subtitles updated in database.')
=======

    # Search for desired subtitles if no more than 5 episodes have been added.
    if len(altered_episodes) <= 5:
        logging.debug("BAZARR No more than 5 episodes were added during this sync then we'll search for subtitles.")
        for altered_episode in altered_episodes:
            episode_download_subtitles(altered_episode[0])
    else:
        logging.debug("BAZARR More than 5 episodes were added during this sync then we wont search for subtitles.")

    notifications.write(msg='Episodes sync from Sonarr ended.', queue='get_episodes')
>>>>>>> 2aae6fe8


def SonarrFormatAudioCodec(audioCodec):
    if audioCodec == 'AC-3': return 'AC3'
    if audioCodec == 'E-AC-3': return 'EAC3'
    if audioCodec == 'MPEG Audio': return 'MP3'

    return audioCodec


def SonarrFormatVideoCodec(videoCodec):
    if videoCodec == 'x264' or videoCodec == 'AVC': return 'h264'
    if videoCodec == 'x265' or videoCodec == 'HEVC': return 'h265'
    if videoCodec.startswith('XviD'): return 'XviD'
    if videoCodec.startswith('DivX'): return 'DivX'
    if videoCodec == 'MPEG-1 Video': return 'Mpeg'
    if videoCodec == 'MPEG-2 Video': return 'Mpeg2'
    if videoCodec == 'MPEG-4 Video': return 'Mpeg4'
    if videoCodec == 'VC-1': return 'VC1'
    if videoCodec.endswith('VP6'): return 'VP6'
    if videoCodec.endswith('VP7'): return 'VP7'
    if videoCodec.endswith('VP8'): return 'VP8'
    if videoCodec.endswith('VP9'): return 'VP9'

    return videoCodec<|MERGE_RESOLUTION|>--- conflicted
+++ resolved
@@ -151,11 +151,6 @@
         list_missing_subtitles(altered_episode[2])
 
     logging.debug('BAZARR All episodes synced from Sonarr into database.')
-<<<<<<< HEAD
-    
-    list_missing_subtitles()
-    logging.debug('BAZARR All missing subtitles updated in database.')
-=======
 
     # Search for desired subtitles if no more than 5 episodes have been added.
     if len(altered_episodes) <= 5:
@@ -166,7 +161,6 @@
         logging.debug("BAZARR More than 5 episodes were added during this sync then we wont search for subtitles.")
 
     notifications.write(msg='Episodes sync from Sonarr ended.', queue='get_episodes')
->>>>>>> 2aae6fe8
 
 
 def SonarrFormatAudioCodec(audioCodec):
