# coding=utf-8

from get_episodes import sync_episodes, update_all_episodes
from get_movies import update_movies, update_all_movies
from get_series import update_series
from config import settings
from get_subtitle import wanted_search_missing_subtitles_series, wanted_search_missing_subtitles_movies, upgrade_subtitles
from utils import cache_maintenance
from get_args import args
if not args.no_update:
    from check_update import check_and_apply_update, check_releases
else:
    from check_update import check_releases
from apscheduler.schedulers.background import BackgroundScheduler
from apscheduler.triggers.interval import IntervalTrigger
from apscheduler.triggers.cron import CronTrigger
from apscheduler.triggers.date import DateTrigger
from apscheduler.events import EVENT_JOB_SUBMITTED, EVENT_JOB_EXECUTED, EVENT_JOB_ERROR
<<<<<<< HEAD
from datetime import datetime, timedelta, date
import pytz
from tzlocal import get_localzone
=======
from datetime import datetime
>>>>>>> 55fb852f
from calendar import day_name
import pretty
from random import randrange
from websocket_handler import event_stream


class Scheduler:

    def __init__(self):
        self.__running_tasks = []

        self.aps_scheduler = BackgroundScheduler()

        # task listener
        def task_listener_add(event):
            if event.job_id not in self.__running_tasks:
                self.__running_tasks.append(event.job_id)
                event_stream.write(type='task', task=event.job_id)

        def task_listener_remove(event):
            if event.job_id in self.__running_tasks:
                self.__running_tasks.remove(event.job_id)
                event_stream.write(type='task', task=event.job_id)

        self.aps_scheduler.add_listener(task_listener_add, EVENT_JOB_SUBMITTED)
        self.aps_scheduler.add_listener(task_listener_remove, EVENT_JOB_EXECUTED | EVENT_JOB_ERROR)

        # configure all tasks
        self.__sonarr_update_task()
        self.__radarr_update_task()
        self.__cache_cleanup_task()
        self.update_configurable_tasks()

        self.aps_scheduler.start()

    def update_configurable_tasks(self):
        self.__sonarr_full_update_task()
        self.__radarr_full_update_task()
        self.__update_bazarr_task()
        self.__search_wanted_subtitles_task()
        self.__upgrade_subtitles_task()
        self.__randomize_interval_task()
        if args.no_tasks:
            self.__no_task()

    def add_job(self, job, name=None, max_instances=1, coalesce=True, args=None):
        self.aps_scheduler.add_job(
            job, DateTrigger(run_date=datetime.now()), name=name, id=name, max_instances=max_instances,
            coalesce=coalesce, args=args)

    def execute_job_now(self, taskid):
        self.aps_scheduler.modify_job(taskid, next_run_time=datetime.now())

    def get_running_tasks(self):
        return self.__running_tasks

    def get_task_list(self):
        def get_time_from_interval(td_object):
            seconds = int(td_object.total_seconds())
            periods = [
                ('year', 60 * 60 * 24 * 365),
                ('month', 60 * 60 * 24 * 30),
                ('day', 60 * 60 * 24),
                ('hour', 60 * 60),
                ('minute', 60),
                ('second', 1)
            ]

            strings = []
            for period_name, period_seconds in periods:
                if seconds > period_seconds:
                    period_value, seconds = divmod(seconds, period_seconds)
                    has_s = 's' if period_value > 1 else ''
                    strings.append("%s %s%s" % (period_value, period_name, has_s))

            return ", ".join(strings)

        def get_time_from_cron(cron):
            year = str(cron[0])
            if year == "2100":
                return "Never"

            day = str(cron[4])
            hour = str(cron[5])

            if day == "*":
                text = "everyday"
            else:
                text = "every " + day_name[int(day)]

            if hour != "*":
                text += " at " + hour + ":00"

            return text

        task_list = []
        for job in self.aps_scheduler.get_jobs():
            next_run = 'Never'
            if job.next_run_time:
                next_run = pretty.date(job.next_run_time.replace(tzinfo=None))
            if isinstance(job.trigger, CronTrigger):
                if job.next_run_time and str(job.trigger.__getstate__()['fields'][0]) != "2100":
                    next_run = pretty.date(job.next_run_time.replace(tzinfo=None))

            if job.id in self.__running_tasks:
                running = True
            else:
                running = False

            if isinstance(job.trigger, IntervalTrigger):
                interval = "every " + get_time_from_interval(job.trigger.__getstate__()['interval'])
                task_list.append({'name': job.name, 'interval': interval, 'next_run_in': next_run,
                                  'next_run_time': next_run, 'job_id': job.id, 'job_running': running})
            elif isinstance(job.trigger, CronTrigger):
                task_list.append({'name': job.name, 'interval': get_time_from_cron(job.trigger.fields),
                                  'next_run_in': next_run, 'next_run_time': next_run, 'job_id': job.id,
                                  'job_running': running})

        return task_list

    def __sonarr_update_task(self):
        if settings.general.getboolean('use_sonarr'):
            self.aps_scheduler.add_job(
                update_series, IntervalTrigger(minutes=1), max_instances=1, coalesce=True, misfire_grace_time=15,
                id='update_series', name='Update Series list from Sonarr')
            self.aps_scheduler.add_job(
                sync_episodes, IntervalTrigger(minutes=5), max_instances=1, coalesce=True, misfire_grace_time=15,
                id='sync_episodes', name='Sync episodes with Sonarr')

    def __radarr_update_task(self):
        if settings.general.getboolean('use_radarr'):
            self.aps_scheduler.add_job(
                update_movies, IntervalTrigger(minutes=5), max_instances=1, coalesce=True, misfire_grace_time=15,
                id='update_movies', name='Update Movie list from Radarr')

    def __cache_cleanup_task(self):
        self.aps_scheduler.add_job(cache_maintenance, IntervalTrigger(hours=24), max_instances=1, coalesce=True,
                                   misfire_grace_time=15, id='cache_cleanup', name='Cache maintenance')

    def __sonarr_full_update_task(self):
        if settings.general.getboolean('use_sonarr'):
            full_update = settings.sonarr.full_update
            if full_update == "Daily":
                self.aps_scheduler.add_job(
                    update_all_episodes, CronTrigger(hour=settings.sonarr.full_update_hour), max_instances=1,
                    coalesce=True, misfire_grace_time=15, id='update_all_episodes',
                    name='Update all Episode Subtitles from disk', replace_existing=True)
            elif full_update == "Weekly":
                self.aps_scheduler.add_job(
                    update_all_episodes,
                    CronTrigger(day_of_week=settings.sonarr.full_update_day, hour=settings.sonarr.full_update_hour),
                    max_instances=1, coalesce=True, misfire_grace_time=15, id='update_all_episodes',
                    name='Update all Episode Subtitles from disk', replace_existing=True)
            elif full_update == "Manually":
                self.aps_scheduler.add_job(
                    update_all_episodes, CronTrigger(year='2100'), max_instances=1, coalesce=True,
                    misfire_grace_time=15, id='update_all_episodes',
                    name='Update all Episode Subtitles from disk', replace_existing=True)

    def __radarr_full_update_task(self):
        if settings.general.getboolean('use_radarr'):
            full_update = settings.radarr.full_update
            if full_update == "Daily":
                self.aps_scheduler.add_job(
                    update_all_movies, CronTrigger(hour=settings.radarr.full_update_hour), max_instances=1,
                    coalesce=True, misfire_grace_time=15,
                    id='update_all_movies', name='Update all Movie Subtitles from disk', replace_existing=True)
            elif full_update == "Weekly":
                self.aps_scheduler.add_job(
                    update_all_movies,
                    CronTrigger(day_of_week=settings.radarr.full_update_day, hour=settings.radarr.full_update_hour),
                    max_instances=1, coalesce=True, misfire_grace_time=15, id='update_all_movies',
                    name='Update all Movie Subtitles from disk', replace_existing=True)
            elif full_update == "Manually":
                self.aps_scheduler.add_job(
                    update_all_movies, CronTrigger(year='2100'), max_instances=1, coalesce=True, misfire_grace_time=15,
                    id='update_all_movies', name='Update all Movie Subtitles from disk', replace_existing=True)

    def __update_bazarr_task(self):
        if not args.no_update:
            task_name = 'Update Bazarr from source on Github'
            if args.release_update:
                task_name = 'Update Bazarr from release on Github'

            if settings.general.getboolean('auto_update'):
                self.aps_scheduler.add_job(
                    check_and_apply_update, IntervalTrigger(hours=6), max_instances=1, coalesce=True,
                    misfire_grace_time=15, id='update_bazarr', name=task_name, replace_existing=True)
            else:
                self.aps_scheduler.add_job(
                    check_and_apply_update, CronTrigger(year='2100'), hour=4, id='update_bazarr', name=task_name,
                    replace_existing=True)
                self.aps_scheduler.add_job(
                    check_releases, IntervalTrigger(hours=6), max_instances=1, coalesce=True, misfire_grace_time=15,
                    id='update_release', name='Update Release Info', replace_existing=True)

        else:
            self.aps_scheduler.add_job(
                check_releases, IntervalTrigger(hours=6), max_instances=1, coalesce=True, misfire_grace_time=15,
                id='update_release', name='Update Release Info', replace_existing=True)

    def __search_wanted_subtitles_task(self):
        if settings.general.getboolean('use_sonarr'):
            self.aps_scheduler.add_job(
                wanted_search_missing_subtitles_series, IntervalTrigger(hours=int(settings.general.wanted_search_frequency)),
                max_instances=1, coalesce=True, misfire_grace_time=15, id='wanted_search_missing_subtitles_series',
                name='Search for wanted Series Subtitles', replace_existing=True)
        if settings.general.getboolean('use_radarr'):
            self.aps_scheduler.add_job(
                wanted_search_missing_subtitles_movies, IntervalTrigger(hours=int(settings.general.wanted_search_frequency)),
                max_instances=1, coalesce=True, misfire_grace_time=15, id='wanted_search_missing_subtitles_movies',
                name='Search for wanted Movies Subtitles', replace_existing=True)

    def __upgrade_subtitles_task(self):
        if settings.general.getboolean('upgrade_subs') and \
                (settings.general.getboolean('use_sonarr') or settings.general.getboolean('use_radarr')):
            self.aps_scheduler.add_job(
                upgrade_subtitles, IntervalTrigger(hours=int(settings.general.upgrade_frequency)), max_instances=1,
                coalesce=True, misfire_grace_time=15, id='upgrade_subtitles',
                name='Upgrade previously downloaded Subtitles', replace_existing=True)

    def __randomize_interval_task(self):
        for job in self.aps_scheduler.get_jobs():
            if isinstance(job.trigger, IntervalTrigger):
                self.aps_scheduler.modify_job(job.id, next_run_time=datetime.now() + timedelta(seconds=randrange(job.trigger.interval.total_seconds()*0.75, job.trigger.interval.total_seconds())))

    def __no_task(self):
        for job in self.aps_scheduler.get_jobs():
            self.aps_scheduler.modify_job(job.id, next_run_time=None)<|MERGE_RESOLUTION|>--- conflicted
+++ resolved
@@ -16,13 +16,9 @@
 from apscheduler.triggers.cron import CronTrigger
 from apscheduler.triggers.date import DateTrigger
 from apscheduler.events import EVENT_JOB_SUBMITTED, EVENT_JOB_EXECUTED, EVENT_JOB_ERROR
-<<<<<<< HEAD
 from datetime import datetime, timedelta, date
 import pytz
 from tzlocal import get_localzone
-=======
-from datetime import datetime
->>>>>>> 55fb852f
 from calendar import day_name
 import pretty
 from random import randrange
