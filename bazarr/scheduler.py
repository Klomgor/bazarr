--- conflicted
+++ resolved
@@ -1,28 +1,15 @@
-<<<<<<< HEAD
 # coding=utf-8
 
-from get_settings import get_general_settings, automatic, get_radarr_settings, get_sonarr_settings
-from get_series import update_series
-from get_episodes import update_all_episodes, update_all_movies, sync_episodes
-=======
-from get_argv import no_update
 from get_episodes import sync_episodes, update_all_episodes, update_all_movies
->>>>>>> 305cc616
 from get_movies import update_movies
 from get_series import update_series
 from config import settings
 from get_subtitle import wanted_search_missing_subtitles
-<<<<<<< HEAD
 from get_args import args
-from check_update import check_and_apply_update, check_releases
-=======
-
-if no_update is False:
+if not args.no_update:
     from check_update import check_and_apply_update, check_releases
 else:
     from check_update import check_releases
-
->>>>>>> 305cc616
 from apscheduler.schedulers.background import BackgroundScheduler
 from apscheduler.triggers.interval import IntervalTrigger
 from apscheduler.triggers.cron import CronTrigger
@@ -78,16 +65,10 @@
 else:
     scheduler = BackgroundScheduler()
 
-<<<<<<< HEAD
 if not args.no_update:
-    if automatic is True:
+    if settings.sonarr.auto_update:
         scheduler.add_job(check_and_apply_update, IntervalTrigger(hours=6), max_instances=1, coalesce=True,
                           misfire_grace_time=15, id='update_bazarr', name='Update bazarr from source on Github')
-=======
-if no_update is False:
-    if settings.sonarr.auto_update:
-        scheduler.add_job(check_and_apply_update, IntervalTrigger(hours=6), max_instances=1, coalesce=True, misfire_grace_time=15, id='update_bazarr', name='Update bazarr from source on Github')
->>>>>>> 305cc616
     else:
         scheduler.add_job(check_and_apply_update, CronTrigger(year='2100'), hour=4, id='update_bazarr', name='Update bazarr from source on Github')
         scheduler.add_job(check_releases, IntervalTrigger(hours=6), max_instances=1, coalesce=True, misfire_grace_time=15, id='update_release', name='Update release info')
@@ -95,31 +76,19 @@
     scheduler.add_job(check_releases, IntervalTrigger(hours=6), max_instances=1, coalesce=True, misfire_grace_time=15,
                       id='update_release', name='Update release info')
 
-<<<<<<< HEAD
-if integration[12] is True:
+if settings.general.getboolean('use_sonarr'):
     scheduler.add_job(update_series, IntervalTrigger(minutes=1), max_instances=1, coalesce=True, misfire_grace_time=15,
                       id='update_series', name='Update series list from Sonarr')
     scheduler.add_job(sync_episodes, IntervalTrigger(minutes=5), max_instances=1, coalesce=True, misfire_grace_time=15,
                       id='sync_episodes', name='Sync episodes with Sonarr')
 
-if integration[13] is True:
+if settings.general.getboolean('use_radarr'):
     scheduler.add_job(update_movies, IntervalTrigger(minutes=5), max_instances=1, coalesce=True, misfire_grace_time=15,
                       id='update_movies', name='Update movies list from Radarr')
 
-if integration[12] is True or integration[13] is True:
+if settings.general.getboolean('use_sonarr') or settings.general.getboolean('use_radarr'):
     scheduler.add_job(wanted_search_missing_subtitles, IntervalTrigger(hours=3), max_instances=1, coalesce=True,
                       misfire_grace_time=15, id='wanted_search_missing_subtitles', name='Search for wanted subtitles')
-=======
-if settings.general.getboolean('use_sonarr'):
-    scheduler.add_job(update_series, IntervalTrigger(minutes=1), max_instances=1, coalesce=True, misfire_grace_time=15, id='update_series', name='Update series list from Sonarr')
-    scheduler.add_job(sync_episodes, IntervalTrigger(minutes=5), max_instances=1, coalesce=True, misfire_grace_time=15, id='sync_episodes', name='Sync episodes with Sonarr')
-
-if settings.general.getboolean('use_radarr'):
-    scheduler.add_job(update_movies, IntervalTrigger(minutes=5), max_instances=1, coalesce=True, misfire_grace_time=15, id='update_movies', name='Update movies list from Radarr')
-
-if settings.general.getboolean('use_sonarr') or settings.general.getboolean('use_radarr'):
-    scheduler.add_job(wanted_search_missing_subtitles, IntervalTrigger(hours=3), max_instances=1, coalesce=True, misfire_grace_time=15, id='wanted_search_missing_subtitles', name='Search for wanted subtitles')
->>>>>>> 305cc616
 
 sonarr_full_update()
 radarr_full_update()
@@ -127,5 +96,4 @@
 
 
 def shutdown_scheduler():
-    scheduler.shutdown(wait=True)
-    +    scheduler.shutdown(wait=True)