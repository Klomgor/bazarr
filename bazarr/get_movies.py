--- conflicted
+++ resolved
@@ -109,11 +109,6 @@
 
             removed_movies = list(set(current_movies_db_list) - set(current_movies_radarr))
 
-<<<<<<< HEAD
-            db = sqlite3.connect(os.path.join(args.config_dir, 'db', 'bazarr.db'), timeout=30)
-            c = db.cursor()
-=======
->>>>>>> 9bcbd79f
             for removed_movie in removed_movies:
                 c.execute('DELETE FROM table_movies WHERE tmdbId = ?', (removed_movie,))
                 db.commit()
