# coding=utf-8

bazarr_version = '0.7.3'

import gc
import sys
import libs
import bottle
import itertools
import operator
import pretty
import math
import ast
import hashlib
import urllib
import warnings
import queueconfig
import platform
import apprise

from get_args import args
from init import *
from update_db import *
from notifier import update_notifier
from logger import configure_logging, empty_log


# Try to import gevent and exit if it's not available. This one is required to use websocket.
try:
    import gevent
except ImportError:
    import logging
    logging.exception('BAZARR require gevent Python module to be installed using pip.')
    try:
        import os
        from get_args import args
        stop_file = open(os.path.join(args.config_dir, "bazarr.stop"), "w")
    except Exception as e:
        logging.error('BAZARR Cannot create bazarr.stop file.')
    else:
        stop_file.write('')
        stop_file.close()
        os._exit(0)


from gevent.pywsgi import WSGIServer
from geventwebsocket.handler import WebSocketHandler

from io import BytesIO
from six import text_type
from beaker.middleware import SessionMiddleware
from cork import Cork
from bottle import route, run, template, static_file, request, redirect, response, HTTPError, app, hook, abort
from datetime import datetime, timedelta
from get_languages import load_language_in_db, language_from_alpha3
from get_providers import get_providers, get_providers_auth, list_throttled_providers
from get_series import *
from get_episodes import *

if not args.no_update:
    from check_update import check_and_apply_update
from list_subtitles import store_subtitles, store_subtitles_movie, series_scan_subtitles, movies_scan_subtitles, \
    list_missing_subtitles, list_missing_subtitles_movies
from get_subtitle import download_subtitle, series_download_subtitles, movies_download_subtitles, \
    wanted_download_subtitles, wanted_search_missing_subtitles, manual_search, manual_download_subtitle, upgrade_subtitles
from utils import history_log, history_log_movie
from scheduler import *
from notifier import send_notifications, send_notifications_movie
from config import settings, url_sonarr, url_radarr, url_radarr_short, url_sonarr_short, base_url
from helper import path_replace_movie, get_subtitle_destination_folder
from subliminal_patch.extensions import provider_registry as provider_manager

reload(sys)
sys.setdefaultencoding('utf8')
gc.enable()
update_notifier()

os.environ["SZ_USER_AGENT"] = "Bazarr/1"
os.environ["BAZARR_VERSION"] = bazarr_version

configure_logging(settings.general.getboolean('debug') or args.debug)

if settings.proxy.type != 'None':
    if settings.proxy.username != '' and settings.proxy.password != '':
        proxy = settings.proxy.type + '://' + settings.proxy.username + ':' + settings.proxy.password + '@' + \
                settings.proxy.url + ':' + settings.proxy.port
    else:
        proxy = settings.proxy.type + '://' + settings.proxy.url + ':' + settings.proxy.port
    os.environ['HTTP_PROXY'] = str(proxy)
    os.environ['HTTPS_PROXY'] = str(proxy)
    os.environ['NO_PROXY'] = str(settings.proxy.exclude)

bottle.TEMPLATE_PATH.insert(0, os.path.join(os.path.dirname(__file__), '../views/'))
if "PYCHARM_HOSTED" in os.environ:
    bottle.debug(True)
    bottle.TEMPLATES.clear()
else:
    bottle.ERROR_PAGE_TEMPLATE = bottle.ERROR_PAGE_TEMPLATE.replace('if DEBUG and', 'if')

# Reset restart required warning on start
conn = sqlite3.connect(os.path.join(args.config_dir, 'db', 'bazarr.db'), timeout=30)
c = conn.cursor()
c.execute("UPDATE system SET configured = 0, updated = 0")
conn.commit()
c.close()

# Load languages in database
load_language_in_db()

aaa = Cork(os.path.normpath(os.path.join(args.config_dir, 'config')))

app = app()
session_opts = {
    'session.cookie_expires': True,
    'session.key': 'Bazarr',
    'session.httponly': True,
    'session.timeout': 3600 * 24,  # 1 day
    'session.type': 'cookie',
    'session.validate_key': True
}
app = SessionMiddleware(app, session_opts)
login_auth = settings.auth.type


def custom_auth_basic(check):
    def decorator(func):
        def wrapper(*a, **ka):
            if settings.auth.type == 'basic':
                user, password = request.auth or (None, None)
                if user is None or not check(user, password):
                    err = HTTPError(401, "Access denied")
                    err.add_header('WWW-Authenticate', 'Basic realm="Bazarr"')
                    return err
                return func(*a, **ka)
            else:
                return func(*a, **ka)

        return wrapper

    return decorator


def check_credentials(user, pw):
    username = settings.auth.username
    password = settings.auth.password
    if hashlib.md5(pw).hexdigest() == password and user == username:
        return True
    return False


def authorize():
    if login_auth == 'form':
        aaa = Cork(os.path.normpath(os.path.join(args.config_dir, 'config')))
        aaa.require(fail_redirect=(base_url + 'login'))


def post_get(name, default=''):
    return request.POST.get(name, default).strip()


@hook('before_request')
def enable_cors():
    response.headers['Access-Control-Allow-Origin'] = '*'


@route(base_url + 'login')
def login_form():
    msg = bottle.request.query.get('msg', '')
    return template('login', base_url=base_url, msg=msg)


@route(base_url + 'login', method='POST')
def login():
    aaa = Cork(os.path.normpath(os.path.join(args.config_dir, 'config')))
    username = post_get('username')
    password = post_get('password')
    aaa.login(username, password, success_redirect=base_url, fail_redirect=(base_url + 'login?msg=fail'))


@route(base_url + 'logout')
def logout():
    aaa.logout(success_redirect=(base_url + 'login'))


@route('/')
@custom_auth_basic(check_credentials)
def redirect_root():
    authorize()
    redirect(base_url)


@route(base_url + 'shutdown')
def shutdown():
    try:
        stop_file = open(os.path.join(args.config_dir, "bazarr.stop"), "w")
    except Exception as e:
        logging.error('BAZARR Cannot create bazarr.stop file.')
    else:
        stop_file.write('')
        stop_file.close()
        server.stop()


@route(base_url + 'restart')
def restart():
    try:
        server.stop()
    except:
        logging.error('BAZARR Cannot stop CherryPy.')
    else:
        try:
            restart_file = open(os.path.join(args.config_dir, "bazarr.restart"), "w")
        except Exception as e:
            logging.error('BAZARR Cannot create bazarr.restart file.')
        else:
            # print 'Bazarr is being restarted...'
            logging.info('Bazarr is being restarted...')
            restart_file.write('')
            restart_file.close()


@route(base_url + 'wizard')
@custom_auth_basic(check_credentials)
def wizard():
    authorize()
    db = sqlite3.connect(os.path.join(args.config_dir, 'db', 'bazarr.db'), timeout=30)
    c = db.cursor()
    settings_languages = c.execute("SELECT * FROM table_settings_languages ORDER BY name").fetchall()
    settings_providers = sorted(provider_manager.names())
    c.close()
    
    return template('wizard', bazarr_version=bazarr_version, settings=settings,
                    settings_languages=settings_languages, settings_providers=settings_providers,
                    base_url=base_url)


@route(base_url + 'save_wizard', method='POST')
@custom_auth_basic(check_credentials)
def save_wizard():
    authorize()
    
    conn = sqlite3.connect(os.path.join(args.config_dir, 'db', 'bazarr.db'), timeout=30)
    c = conn.cursor()
    
    settings_general_ip = request.forms.get('settings_general_ip')
    settings_general_port = request.forms.get('settings_general_port')
    settings_general_baseurl = request.forms.get('settings_general_baseurl')
    if not settings_general_baseurl.endswith('/'):
        settings_general_baseurl += '/'
    settings_general_sourcepath = request.forms.getall('settings_general_sourcepath')
    settings_general_destpath = request.forms.getall('settings_general_destpath')
    settings_general_pathmapping = []
    settings_general_pathmapping.extend([list(a) for a in zip(settings_general_sourcepath, settings_general_destpath)])
    settings_general_sourcepath_movie = request.forms.getall('settings_general_sourcepath_movie')
    settings_general_destpath_movie = request.forms.getall('settings_general_destpath_movie')
    settings_general_pathmapping_movie = []
    settings_general_pathmapping_movie.extend(
        [list(a) for a in zip(settings_general_sourcepath_movie, settings_general_destpath_movie)])
    settings_general_single_language = request.forms.get('settings_general_single_language')
    if settings_general_single_language is None:
        settings_general_single_language = 'False'
    else:
        settings_general_single_language = 'True'
    settings_general_use_sonarr = request.forms.get('settings_general_use_sonarr')
    if settings_general_use_sonarr is None:
        settings_general_use_sonarr = 'False'
    else:
        settings_general_use_sonarr = 'True'
    settings_general_use_radarr = request.forms.get('settings_general_use_radarr')
    if settings_general_use_radarr is None:
        settings_general_use_radarr = 'False'
    else:
        settings_general_use_radarr = 'True'
    settings_general_embedded = request.forms.get('settings_general_embedded')
    if settings_general_embedded is None:
        settings_general_embedded = 'False'
    else:
        settings_general_embedded = 'True'
    settings_subfolder = request.forms.get('settings_subfolder')
    settings_subfolder_custom = request.forms.get('settings_subfolder_custom')
    settings_upgrade_subs = request.forms.get('settings_upgrade_subs')
    if settings_upgrade_subs is None:
        settings_upgrade_subs = 'False'
    else:
        settings_upgrade_subs = 'True'
    settings_days_to_upgrade_subs = request.forms.get('settings_days_to_upgrade_subs')
    settings_upgrade_manual = request.forms.get('settings_upgrade_manual')
    if settings_upgrade_manual is None:
        settings_upgrade_manual = 'False'
    else:
        settings_upgrade_manual = 'True'

    settings.general.ip = text_type(settings_general_ip)
    settings.general.port = text_type(settings_general_port)
    settings.general.base_url = text_type(settings_general_baseurl)
    settings.general.path_mappings = text_type(settings_general_pathmapping)
    settings.general.single_language = text_type(settings_general_single_language)
    settings.general.use_sonarr = text_type(settings_general_use_sonarr)
    settings.general.use_radarr = text_type(settings_general_use_radarr)
    settings.general.path_mappings_movie = text_type(settings_general_pathmapping_movie)
    settings.general.subfolder = text_type(settings_subfolder)
    settings.general.subfolder_custom = text_type(settings_subfolder_custom)
    settings.general.use_embedded_subs = text_type(settings_general_embedded)
    settings.general.upgrade_subs = text_type(settings_upgrade_subs)
    settings.general.days_to_upgrade_subs = text_type(settings_days_to_upgrade_subs)
    settings.general.upgrade_manual = text_type(settings_upgrade_manual)

    settings_sonarr_ip = request.forms.get('settings_sonarr_ip')
    settings_sonarr_port = request.forms.get('settings_sonarr_port')
    settings_sonarr_baseurl = request.forms.get('settings_sonarr_baseurl')
    settings_sonarr_ssl = request.forms.get('settings_sonarr_ssl')
    if settings_sonarr_ssl is None:
        settings_sonarr_ssl = 'False'
    else:
        settings_sonarr_ssl = 'True'
    settings_sonarr_apikey = request.forms.get('settings_sonarr_apikey')
    settings_sonarr_only_monitored = request.forms.get('settings_sonarr_only_monitored')
    if settings_sonarr_only_monitored is None:
        settings_sonarr_only_monitored = 'False'
    else:
        settings_sonarr_only_monitored = 'True'
    
    settings.sonarr.ip = text_type(settings_sonarr_ip)
    settings.sonarr.port = text_type(settings_sonarr_port)
    settings.sonarr.base_url = text_type(settings_sonarr_baseurl)
    settings.sonarr.ssl = text_type(settings_sonarr_ssl)
    settings.sonarr.apikey = text_type(settings_sonarr_apikey)
    settings.sonarr.only_monitored = text_type(settings_sonarr_only_monitored)
    
    settings_radarr_ip = request.forms.get('settings_radarr_ip')
    settings_radarr_port = request.forms.get('settings_radarr_port')
    settings_radarr_baseurl = request.forms.get('settings_radarr_baseurl')
    settings_radarr_ssl = request.forms.get('settings_radarr_ssl')
    if settings_radarr_ssl is None:
        settings_radarr_ssl = 'False'
    else:
        settings_radarr_ssl = 'True'
    settings_radarr_apikey = request.forms.get('settings_radarr_apikey')
    settings_radarr_only_monitored = request.forms.get('settings_radarr_only_monitored')
    if settings_radarr_only_monitored is None:
        settings_radarr_only_monitored = 'False'
    else:
        settings_radarr_only_monitored = 'True'
    
    settings.radarr.ip = text_type(settings_radarr_ip)
    settings.radarr.port = text_type(settings_radarr_port)
    settings.radarr.base_url = text_type(settings_radarr_baseurl)
    settings.radarr.ssl = text_type(settings_radarr_ssl)
    settings.radarr.apikey = text_type(settings_radarr_apikey)
    settings.radarr.only_monitored = text_type(settings_radarr_only_monitored)
    
    settings_subliminal_providers = request.forms.getall('settings_subliminal_providers')
    settings.general.enabled_providers = u'' if not settings_subliminal_providers else ','.join(
        settings_subliminal_providers)

    settings_addic7ed_random_agents = request.forms.get('settings_addic7ed_random_agents')
    if settings_addic7ed_random_agents is None:
        settings_addic7ed_random_agents = 'False'
    else:
        settings_addic7ed_random_agents = 'True'

    settings_opensubtitles_vip = request.forms.get('settings_opensubtitles_vip')
    if settings_opensubtitles_vip is None:
        settings_opensubtitles_vip = 'False'
    else:
        settings_opensubtitles_vip = 'True'

    settings_opensubtitles_ssl = request.forms.get('settings_opensubtitles_ssl')
    if settings_opensubtitles_ssl is None:
        settings_opensubtitles_ssl = 'False'
    else:
        settings_opensubtitles_ssl = 'True'

    settings_opensubtitles_skip_wrong_fps = request.forms.get('settings_opensubtitles_skip_wrong_fps')
    if settings_opensubtitles_skip_wrong_fps is None:
        settings_opensubtitles_skip_wrong_fps = 'False'
    else:
        settings_opensubtitles_skip_wrong_fps = 'True'

    settings.addic7ed.username = request.forms.get('settings_addic7ed_username')
    settings.addic7ed.password = request.forms.get('settings_addic7ed_password')
    settings.addic7ed.random_agents = text_type(settings_addic7ed_random_agents)
    settings.assrt.token = request.forms.get('settings_assrt_token')
    settings.legendastv.username = request.forms.get('settings_legendastv_username')
    settings.legendastv.password = request.forms.get('settings_legendastv_password')
    settings.opensubtitles.username = request.forms.get('settings_opensubtitles_username')
    settings.opensubtitles.password = request.forms.get('settings_opensubtitles_password')
    settings.opensubtitles.vip = text_type(settings_opensubtitles_vip)
    settings.opensubtitles.ssl = text_type(settings_opensubtitles_ssl)
    settings.opensubtitles.skip_wrong_fps = text_type(settings_opensubtitles_skip_wrong_fps)
    settings.xsubs.username = request.forms.get('settings_xsubs_username')
    settings.xsubs.password = request.forms.get('settings_xsubs_password')
    
    settings_subliminal_languages = request.forms.getall('settings_subliminal_languages')
    c.execute("UPDATE table_settings_languages SET enabled = 0")
    for item in settings_subliminal_languages:
        c.execute("UPDATE table_settings_languages SET enabled = '1' WHERE code2 = ?", (item,))
    
    settings_serie_default_enabled = request.forms.get('settings_serie_default_enabled')
    if settings_serie_default_enabled is None:
        settings_serie_default_enabled = 'False'
    else:
        settings_serie_default_enabled = 'True'
    settings.general.serie_default_enabled = text_type(settings_serie_default_enabled)
    
    settings_serie_default_languages = str(request.forms.getall('settings_serie_default_languages'))
    if settings_serie_default_languages == "['None']":
        settings_serie_default_languages = 'None'
    settings.general.serie_default_language = text_type(settings_serie_default_languages)
    
    settings_serie_default_hi = request.forms.get('settings_serie_default_hi')
    if settings_serie_default_hi is None:
        settings_serie_default_hi = 'False'
    else:
        settings_serie_default_hi = 'True'
    settings.general.serie_default_hi = text_type(settings_serie_default_hi)
    
    settings_movie_default_enabled = request.forms.get('settings_movie_default_enabled')
    if settings_movie_default_enabled is None:
        settings_movie_default_enabled = 'False'
    else:
        settings_movie_default_enabled = 'True'
    settings.general.movie_default_enabled = text_type(settings_movie_default_enabled)
    
    settings_movie_default_languages = str(request.forms.getall('settings_movie_default_languages'))
    if settings_movie_default_languages == "['None']":
        settings_movie_default_languages = 'None'
    settings.general.movie_default_language = text_type(settings_movie_default_languages)
    
    settings_movie_default_hi = request.forms.get('settings_movie_default_hi')
    if settings_movie_default_hi is None:
        settings_movie_default_hi = 'False'
    else:
        settings_movie_default_hi = 'True'
    settings.general.movie_default_hi = text_type(settings_movie_default_hi)
    
    with open(os.path.join(args.config_dir, 'config', 'config.ini'), 'w+') as handle:
        settings.write(handle)

    conn.commit()
    c.close()
    
    configured()
    redirect(base_url)


@route(base_url + 'static/:path#.+#', name='static')
@custom_auth_basic(check_credentials)
def static(path):
    return static_file(path, root=os.path.join(os.path.dirname(__file__), '../static'))


@route(base_url + 'emptylog')
@custom_auth_basic(check_credentials)
def emptylog():
    authorize()
    ref = request.environ['HTTP_REFERER']

    empty_log()
    logging.info('BAZARR Log file emptied')

    redirect(ref)


@route(base_url + 'bazarr.log')
@custom_auth_basic(check_credentials)
def download_log():
    authorize()
    return static_file('bazarr.log', root=os.path.join(args.config_dir, 'log/'), download='bazarr.log')


@route(base_url + 'image_proxy/<url:path>', method='GET')
@custom_auth_basic(check_credentials)
def image_proxy(url):
    authorize()
    apikey = settings.sonarr.apikey
    url_image = url_sonarr_short + '/' + url + '?apikey=' + apikey
    try:
        image_buffer = BytesIO(
            requests.get(url_sonarr + '/api' + url_image.split(url_sonarr)[1], timeout=15, verify=False).content)
    except:
        return None
    else:
        image_buffer.seek(0)
        bytes = image_buffer.read()
        response.set_header('Content-type', 'image/jpeg')
        return bytes


@route(base_url + 'image_proxy_movies/<url:path>', method='GET')
@custom_auth_basic(check_credentials)
def image_proxy_movies(url):
    authorize()
    apikey = settings.radarr.apikey
    try:
        url_image = (url_radarr_short + '/' + url + '?apikey=' + apikey).replace('/fanart.jpg', '/banner.jpg')
        image_buffer = BytesIO(
            requests.get(url_radarr + '/api' + url_image.split(url_radarr)[1], timeout=15, verify=False).content)
    except:
        url_image = url_radarr_short + '/' + url + '?apikey=' + apikey
        image_buffer = BytesIO(
            requests.get(url_radarr + '/api' + url_image.split(url_radarr)[1], timeout=15, verify=False).content)
    else:
        image_buffer.seek(0)
        bytes = image_buffer.read()
        response.set_header('Content-type', 'image/jpeg')
        return bytes


@route(base_url)
@route(base_url.rstrip('/'))
@custom_auth_basic(check_credentials)
def redirect_root():
    authorize()
    if settings.general.getboolean('use_sonarr'):
        redirect(base_url + 'series')
    elif settings.general.getboolean('use_radarr'):
        redirect(base_url + 'movies')
    elif not settings.general.enabled_providers:
        redirect(base_url + 'wizard')
    else:
        redirect(base_url + 'settings')


@route(base_url + 'series')
@custom_auth_basic(check_credentials)
def series():
    authorize()
    single_language = settings.general.getboolean('single_language')
    
    db = sqlite3.connect(os.path.join(args.config_dir, 'db', 'bazarr.db'), timeout=30)
    db.create_function("path_substitution", 1, path_replace)
    c = db.cursor()
    
    c.execute("SELECT COUNT(*) FROM table_shows")
    missing_count = c.fetchone()
    missing_count = missing_count[0]
    page = request.GET.page
    if page == "":
        page = "1"
    page_size = int(settings.general.page_size)
    offset = (int(page) - 1) * page_size
    max_page = int(math.ceil(missing_count / (page_size + 0.0)))
    
    if settings.sonarr.getboolean('only_monitored'):
        monitored_only_query_string = ' AND monitored = "True"'
    else:
        monitored_only_query_string = ""
    
    c.execute(
        "SELECT tvdbId, title, path_substitution(path), languages, hearing_impaired, sonarrSeriesId, poster, audio_language FROM table_shows ORDER BY sortTitle ASC LIMIT ? OFFSET ?",
        (page_size, offset,))
    data = c.fetchall()
    c.execute("SELECT code2, name FROM table_settings_languages WHERE enabled = 1")
    languages = c.fetchall()
    c.execute(
        "SELECT table_shows.sonarrSeriesId, COUNT(table_episodes.missing_subtitles) FROM table_shows LEFT JOIN table_episodes ON table_shows.sonarrSeriesId=table_episodes.sonarrSeriesId WHERE table_shows.languages IS NOT 'None' AND table_episodes.missing_subtitles IS NOT '[]'" + monitored_only_query_string + " GROUP BY table_shows.sonarrSeriesId")
    missing_subtitles_list = c.fetchall()
    c.execute(
        "SELECT table_shows.sonarrSeriesId, COUNT(table_episodes.missing_subtitles) FROM table_shows LEFT JOIN table_episodes ON table_shows.sonarrSeriesId=table_episodes.sonarrSeriesId WHERE table_shows.languages IS NOT 'None'" + monitored_only_query_string + " GROUP BY table_shows.sonarrSeriesId")
    total_subtitles_list = c.fetchall()
    c.close()
    output = template('series', bazarr_version=bazarr_version, rows=data,
                      missing_subtitles_list=missing_subtitles_list, total_subtitles_list=total_subtitles_list,
                      languages=languages, missing_count=missing_count, page=page, max_page=max_page, base_url=base_url,
                      single_language=single_language, page_size=page_size, current_port=settings.general.port)
    return output


@route(base_url + 'serieseditor')
@custom_auth_basic(check_credentials)
def serieseditor():
    authorize()
    single_language = settings.general.getboolean('single_language')

    db = sqlite3.connect(os.path.join(args.config_dir, 'db', 'bazarr.db'), timeout=30)
    db.create_function("path_substitution", 1, path_replace)
    c = db.cursor()

    c.execute("SELECT COUNT(*) FROM table_shows")
    missing_count = c.fetchone()
    missing_count = missing_count[0]

    c.execute(
        "SELECT tvdbId, title, path_substitution(path), languages, hearing_impaired, sonarrSeriesId, poster, audio_language FROM table_shows ORDER BY title ASC")
    data = c.fetchall()
    c.execute("SELECT code2, name FROM table_settings_languages WHERE enabled = 1")
    languages = c.fetchall()
    c.close()
    output = template('serieseditor', bazarr_version=bazarr_version, rows=data, languages=languages,
                      missing_count=missing_count, base_url=base_url, single_language=single_language,
                      current_port=settings.general.port)
    return output


@route(base_url + 'search_json/<query>', method='GET')
@custom_auth_basic(check_credentials)
def search_json(query):
    authorize()
    db = sqlite3.connect(os.path.join(args.config_dir, 'db', 'bazarr.db'), timeout=30)
    c = db.cursor()
    
    search_list = []
    if settings.general.getboolean('use_sonarr'):
        c.execute("SELECT title, sonarrSeriesId FROM table_shows WHERE title LIKE ? ORDER BY title",
                  ('%' + query + '%',))
        series = c.fetchall()
        for serie in series:
            search_list.append(dict([('name', serie[0]), ('url', base_url + 'episodes/' + str(serie[1]))]))
    
    if settings.general.getboolean('use_radarr'):
        c.execute("SELECT title, radarrId FROM table_movies WHERE title LIKE ? ORDER BY title", ('%' + query + '%',))
        movies = c.fetchall()
        for movie in movies:
            search_list.append(dict([('name', movie[0]), ('url', base_url + 'movie/' + str(movie[1]))]))
    c.close()
    
    response.content_type = 'application/json'
    return dict(items=search_list)


@route(base_url + 'edit_series/<no:int>', method='POST')
@custom_auth_basic(check_credentials)
def edit_series(no):
    authorize()
    ref = request.environ['HTTP_REFERER']

    lang = request.forms.getall('languages')
    if len(lang) > 0:
        pass
    else:
        lang = 'None'

    single_language = settings.general.getboolean('single_language')
    if single_language:
        if str(lang) == "['None']":
            lang = 'None'
        else:
            lang = str(lang)
    else:
        if str(lang) == "['']":
            lang = '[]'

    hi = request.forms.get('hearing_impaired')

    if hi == "on":
        hi = "True"
    else:
        hi = "False"

    conn = sqlite3.connect(os.path.join(args.config_dir, 'db', 'bazarr.db'), timeout=30)
    c = conn.cursor()
    c.execute("UPDATE table_shows SET languages = ?, hearing_impaired = ? WHERE sonarrSeriesId LIKE ?",
              (str(lang), hi, no))
    conn.commit()
    c.close()

    list_missing_subtitles(no)

    redirect(ref)


@route(base_url + 'edit_serieseditor', method='POST')
@custom_auth_basic(check_credentials)
def edit_serieseditor():
    authorize()
    ref = request.environ['HTTP_REFERER']

    series = request.forms.get('series')
    series = ast.literal_eval(str('[' + series + ']'))
    lang = request.forms.getall('languages')
    hi = request.forms.get('hearing_impaired')

    conn = sqlite3.connect(os.path.join(args.config_dir, 'db', 'bazarr.db'), timeout=30)
    c = conn.cursor()

    for serie in series:
        if str(lang) != "[]" and str(lang) != "['']":
            if str(lang) == "['None']":
                lang = 'None'
            else:
                lang = str(lang)
            c.execute("UPDATE table_shows SET languages = ? WHERE sonarrSeriesId LIKE ?", (lang, serie))
        if hi != '':
            c.execute("UPDATE table_shows SET hearing_impaired = ? WHERE sonarrSeriesId LIKE ?", (hi, serie))

    conn.commit()
    c.close()

    for serie in series:
        list_missing_subtitles(serie)

    redirect(ref)


@route(base_url + 'episodes/<no:int>', method='GET')
@custom_auth_basic(check_credentials)
def episodes(no):
    authorize()
    # single_language = settings.general.getboolean('single_language')

    conn = sqlite3.connect(os.path.join(args.config_dir, 'db', 'bazarr.db'), timeout=30)
    conn.create_function("path_substitution", 1, path_replace)
    c = conn.cursor()

    series_details = []
    series_details = c.execute(
        "SELECT title, overview, poster, fanart, hearing_impaired, tvdbid, audio_language, languages, path_substitution(path) FROM table_shows WHERE sonarrSeriesId LIKE ?",
        (str(no),)).fetchone()
    tvdbid = series_details[5]

    episodes = c.execute(
        "SELECT title, path_substitution(path), season, episode, subtitles, sonarrSeriesId, missing_subtitles, sonarrEpisodeId, scene_name, monitored, failedAttempts FROM table_episodes WHERE sonarrSeriesId LIKE ? ORDER BY episode ASC",
        (str(no),)).fetchall()
    number = len(episodes)
    languages = c.execute("SELECT code2, name FROM table_settings_languages WHERE enabled = 1").fetchall()
    c.close()
    episodes = reversed(sorted(episodes, key=operator.itemgetter(2)))
    seasons_list = []
    for key, season in itertools.groupby(episodes, operator.itemgetter(2)):
        seasons_list.append(list(season))

    return template('episodes', bazarr_version=bazarr_version, no=no, details=series_details,
                    languages=languages, seasons=seasons_list, url_sonarr_short=url_sonarr_short, base_url=base_url,
                    tvdbid=tvdbid, number=number, current_port=settings.general.port)


@route(base_url + 'movies')
@custom_auth_basic(check_credentials)
def movies():
    authorize()
    single_language = settings.general.getboolean('single_language')

    db = sqlite3.connect(os.path.join(args.config_dir, 'db', 'bazarr.db'), timeout=30)
    db.create_function("path_substitution", 1, path_replace_movie)
    c = db.cursor()

    c.execute("SELECT COUNT(*) FROM table_movies")
    missing_count = c.fetchone()
    missing_count = missing_count[0]
    page = request.GET.page
    if page == "":
        page = "1"
    page_size = int(settings.general.page_size)
    offset = (int(page) - 1) * page_size
    max_page = int(math.ceil(missing_count / (page_size + 0.0)))

    c.execute(
        "SELECT tmdbId, title, path_substitution(path), languages, hearing_impaired, radarrId, poster, audio_language, monitored, sceneName FROM table_movies ORDER BY sortTitle ASC LIMIT ? OFFSET ?",
        (page_size, offset,))
    data = c.fetchall()
    c.execute("SELECT code2, name FROM table_settings_languages WHERE enabled = 1")
    languages = c.fetchall()
    c.close()
    output = template('movies', bazarr_version=bazarr_version, rows=data, languages=languages,
                      missing_count=missing_count, page=page, max_page=max_page, base_url=base_url,
                      single_language=single_language, page_size=page_size, current_port=settings.general.port)
    return output


@route(base_url + 'movieseditor')
@custom_auth_basic(check_credentials)
def movieseditor():
    authorize()
    single_language = settings.general.getboolean('single_language')

    db = sqlite3.connect(os.path.join(args.config_dir, 'db', 'bazarr.db'), timeout=30)
    db.create_function("path_substitution", 1, path_replace_movie)
    c = db.cursor()

    c.execute("SELECT COUNT(*) FROM table_movies")
    missing_count = c.fetchone()
    missing_count = missing_count[0]

    c.execute(
        "SELECT tmdbId, title, path_substitution(path), languages, hearing_impaired, radarrId, poster, audio_language FROM table_movies ORDER BY title ASC")
    data = c.fetchall()
    c.execute("SELECT code2, name FROM table_settings_languages WHERE enabled = 1")
    languages = c.fetchall()
    c.close()
    output = template('movieseditor', bazarr_version=bazarr_version, rows=data, languages=languages,
                      missing_count=missing_count, base_url=base_url, single_language=single_language,
                      current_port=settings.general.port)
    return output


@route(base_url + 'edit_movieseditor', method='POST')
@custom_auth_basic(check_credentials)
def edit_movieseditor():
    authorize()
    ref = request.environ['HTTP_REFERER']

    movies = request.forms.get('movies')
    movies = ast.literal_eval(str('[' + movies + ']'))
    lang = request.forms.getall('languages')
    hi = request.forms.get('hearing_impaired')

    conn = sqlite3.connect(os.path.join(args.config_dir, 'db', 'bazarr.db'), timeout=30)
    c = conn.cursor()

    for movie in movies:
        if str(lang) != "[]" and str(lang) != "['']":
            if str(lang) == "['None']":
                lang = 'None'
            else:
                lang = str(lang)
            c.execute("UPDATE table_movies SET languages = ? WHERE radarrId LIKE ?", (lang, movie))
        if hi != '':
            c.execute("UPDATE table_movies SET hearing_impaired = ? WHERE radarrId LIKE ?", (hi, movie))

    conn.commit()
    c.close()

    for movie in movies:
        list_missing_subtitles_movies(movie)

    redirect(ref)


@route(base_url + 'edit_movie/<no:int>', method='POST')
@custom_auth_basic(check_credentials)
def edit_movie(no):
    authorize()
    ref = request.environ['HTTP_REFERER']

    lang = request.forms.getall('languages')
    if len(lang) > 0:
        pass
    else:
        lang = 'None'

    single_language = settings.general.getboolean('single_language')
    if single_language:
        if str(lang) == "['None']":
            lang = 'None'
        else:
            lang = str(lang)
    else:
        if str(lang) == "['']":
            lang = '[]'

    hi = request.forms.get('hearing_impaired')

    if hi == "on":
        hi = "True"
    else:
        hi = "False"

    conn = sqlite3.connect(os.path.join(args.config_dir, 'db', 'bazarr.db'), timeout=30)
    c = conn.cursor()
    c.execute("UPDATE table_movies SET languages = ?, hearing_impaired = ? WHERE radarrId LIKE ?", (str(lang), hi, no))
    conn.commit()
    c.close()

    list_missing_subtitles_movies(no)

    redirect(ref)


@route(base_url + 'movie/<no:int>', method='GET')
@custom_auth_basic(check_credentials)
def movie(no):
    authorize()
    # single_language = settings.general.getboolean('single_language')

    conn = sqlite3.connect(os.path.join(args.config_dir, 'db', 'bazarr.db'), timeout=30)
    conn.create_function("path_substitution", 1, path_replace_movie)
    c = conn.cursor()

    movies_details = []
    movies_details = c.execute(
        "SELECT title, overview, poster, fanart, hearing_impaired, tmdbid, audio_language, languages, path_substitution(path), subtitles, radarrId, missing_subtitles, sceneName, monitored, failedAttempts FROM table_movies WHERE radarrId LIKE ?",
        (str(no),)).fetchone()
    tmdbid = movies_details[5]

    languages = c.execute("SELECT code2, name FROM table_settings_languages WHERE enabled = 1").fetchall()
    c.close()

    return template('movie', bazarr_version=bazarr_version, no=no, details=movies_details,
                    languages=languages, url_radarr_short=url_radarr_short, base_url=base_url, tmdbid=tmdbid,
                    current_port=settings.general.port)


@route(base_url + 'scan_disk/<no:int>', method='GET')
@custom_auth_basic(check_credentials)
def scan_disk(no):
    authorize()
    ref = request.environ['HTTP_REFERER']

    series_scan_subtitles(no)

    redirect(ref)


@route(base_url + 'scan_disk_movie/<no:int>', method='GET')
@custom_auth_basic(check_credentials)
def scan_disk_movie(no):
    authorize()
    ref = request.environ['HTTP_REFERER']

    movies_scan_subtitles(no)

    redirect(ref)


@route(base_url + 'search_missing_subtitles/<no:int>', method='GET')
@custom_auth_basic(check_credentials)
def search_missing_subtitles(no):
    authorize()
    ref = request.environ['HTTP_REFERER']
    
    add_job(series_download_subtitles, args=[no], name=('search_missing_subtitles_' + str(no)))

    redirect(ref)


@route(base_url + 'search_missing_subtitles_movie/<no:int>', method='GET')
@custom_auth_basic(check_credentials)
def search_missing_subtitles_movie(no):
    authorize()
    ref = request.environ['HTTP_REFERER']

    add_job(movies_download_subtitles, args=[no], name=('movies_download_subtitles_' + str(no)))

    redirect(ref)


@route(base_url + 'history')
@custom_auth_basic(check_credentials)
def history():
    authorize()
    return template('history', bazarr_version=bazarr_version, base_url=base_url, current_port=settings.general.port)


@route(base_url + 'historyseries')
@custom_auth_basic(check_credentials)
def historyseries():
    authorize()
    db = sqlite3.connect(os.path.join(args.config_dir, 'db', 'bazarr.db'), timeout=30)
    c = db.cursor()

    c.execute("SELECT COUNT(*) FROM table_history")
    row_count = c.fetchone()
    row_count = row_count[0]
    page = request.GET.page
    if page == "":
        page = "1"
    page_size = int(settings.general.page_size)
    offset = (int(page) - 1) * page_size
    max_page = int(math.ceil(row_count / (page_size + 0.0)))

    now = datetime.now()
    today = []
    thisweek = []
    thisyear = []
    stats = c.execute("SELECT timestamp FROM table_history WHERE action > 0").fetchall()
    total = len(stats)
    for stat in stats:
        if now - timedelta(hours=24) <= datetime.fromtimestamp(stat[0]) <= now:
            today.append(datetime.fromtimestamp(stat[0]).date())
        if now - timedelta(weeks=1) <= datetime.fromtimestamp(stat[0]) <= now:
            thisweek.append(datetime.fromtimestamp(stat[0]).date())
        if now - timedelta(weeks=52) <= datetime.fromtimestamp(stat[0]) <= now:
            thisyear.append(datetime.fromtimestamp(stat[0]).date())
    stats = [len(today), len(thisweek), len(thisyear), total]

    c.execute(
        "SELECT table_history.action, table_shows.title, table_episodes.season || 'x' || table_episodes.episode, table_episodes.title, table_history.timestamp, table_history.description, table_history.sonarrSeriesId, table_episodes.path, table_shows.languages, table_history.language, table_history.score FROM table_history LEFT JOIN table_shows on table_shows.sonarrSeriesId = table_history.sonarrSeriesId LEFT JOIN table_episodes on table_episodes.sonarrEpisodeId = table_history.sonarrEpisodeId ORDER BY id DESC LIMIT ? OFFSET ?",
        (page_size, offset,))
    data = c.fetchall()

    upgradable_episodes = []
    if settings.general.getboolean('upgrade_subs'):
        days_to_upgrade_subs = settings.general.days_to_upgrade_subs
        minimum_timestamp = ((datetime.now() - timedelta(days=int(days_to_upgrade_subs))) -
                             datetime(1970, 1, 1)).total_seconds()

        if settings.general.getboolean('upgrade_manual'):
            query_actions = [1, 2, 3]
        else:
            query_actions = [1, 3]

        upgradable_episodes = c.execute("""SELECT video_path, MAX(timestamp), score
                                             FROM table_history
                                            WHERE action IN (""" + ','.join(map(str, query_actions)) + """) AND 
                                                  timestamp > ? AND score is not null
                                         GROUP BY table_history.video_path, table_history.language""",
                                        (minimum_timestamp,)).fetchall()
        upgradable_episodes_not_perfect = []
        for upgradable_episode in upgradable_episodes:
            try:
                int(upgradable_episode[2])
            except ValueError:
                pass
            else:
                if int(upgradable_episode[2]) < 360:
                    upgradable_episodes_not_perfect.append(upgradable_episode)

    c.close()

    data = reversed(sorted(data, key=operator.itemgetter(4)))

    return template('historyseries', bazarr_version=bazarr_version, rows=data, row_count=row_count,
                    page=page, max_page=max_page, stats=stats, base_url=base_url, page_size=page_size,
                    current_port=settings.general.port, upgradable_episodes=upgradable_episodes_not_perfect)


@route(base_url + 'historymovies')
@custom_auth_basic(check_credentials)
def historymovies():
    authorize()
    db = sqlite3.connect(os.path.join(args.config_dir, 'db', 'bazarr.db'), timeout=30)
    c = db.cursor()

    c.execute("SELECT COUNT(*) FROM table_history_movie")
    row_count = c.fetchone()
    row_count = row_count[0]
    page = request.GET.page
    if page == "":
        page = "1"
    page_size = int(settings.general.page_size)
    offset = (int(page) - 1) * page_size
    max_page = int(math.ceil(row_count / (page_size + 0.0)))

    now = datetime.now()
    today = []
    thisweek = []
    thisyear = []
    stats = c.execute("SELECT timestamp FROM table_history_movie WHERE action > 0").fetchall()
    total = len(stats)
    for stat in stats:
        if now - timedelta(hours=24) <= datetime.fromtimestamp(stat[0]) <= now:
            today.append(datetime.fromtimestamp(stat[0]).date())
        if now - timedelta(weeks=1) <= datetime.fromtimestamp(stat[0]) <= now:
            thisweek.append(datetime.fromtimestamp(stat[0]).date())
        if now - timedelta(weeks=52) <= datetime.fromtimestamp(stat[0]) <= now:
            thisyear.append(datetime.fromtimestamp(stat[0]).date())
    stats = [len(today), len(thisweek), len(thisyear), total]

    c.execute(
        "SELECT table_history_movie.action, table_movies.title, table_history_movie.timestamp, table_history_movie.description, table_history_movie.radarrId, table_history_movie.video_path, table_movies.languages, table_history_movie.language, table_history_movie.score FROM table_history_movie LEFT JOIN table_movies on table_movies.radarrId = table_history_movie.radarrId ORDER BY id DESC LIMIT ? OFFSET ?",
        (page_size, offset,))
    data = c.fetchall()

    upgradable_movies = []
    if settings.general.getboolean('upgrade_subs'):
        days_to_upgrade_subs = settings.general.days_to_upgrade_subs
        minimum_timestamp = ((datetime.now() - timedelta(days=int(days_to_upgrade_subs))) -
                             datetime(1970, 1, 1)).total_seconds()

        if settings.general.getboolean('upgrade_manual'):
            query_actions = [1, 2, 3]
        else:
            query_actions = [1, 3]

        upgradable_movies = c.execute("""SELECT video_path, MAX(timestamp), score
                                           FROM table_history_movie
                                          WHERE action IN (""" + ','.join(map(str, query_actions)) + """) AND 
                                                timestamp > ? AND score is not null
                                       GROUP BY video_path, language""",
                                      (minimum_timestamp,)).fetchall()
        upgradable_movies_not_perfect = []
        for upgradable_movie in upgradable_movies:
            try:
                int(upgradable_movie[2])
            except ValueError:
                pass
            else:
                if int(upgradable_movie[2]) < 120:
                    upgradable_movies_not_perfect.append(upgradable_movie)

    c.close()
    data = reversed(sorted(data, key=operator.itemgetter(2)))
    return template('historymovies', bazarr_version=bazarr_version, rows=data, row_count=row_count,
                    page=page, max_page=max_page, stats=stats, base_url=base_url, page_size=page_size,
                    current_port=settings.general.port, upgradable_movies=upgradable_movies_not_perfect)


@route(base_url + 'wanted')
@custom_auth_basic(check_credentials)
def wanted():
    authorize()
    return template('wanted', bazarr_version=bazarr_version, base_url=base_url, current_port=settings.general.port)


@route(base_url + 'wantedseries')
@custom_auth_basic(check_credentials)
def wantedseries():
    authorize()
    db = sqlite3.connect(os.path.join(args.config_dir, 'db', 'bazarr.db'), timeout=30)
    db.create_function("path_substitution", 1, path_replace)
    c = db.cursor()

    if settings.sonarr.getboolean('only_monitored'):
        monitored_only_query_string = ' AND monitored = "True"'
    else:
        monitored_only_query_string = ""

    c.execute("SELECT COUNT(*) FROM table_episodes WHERE missing_subtitles != '[]'" + monitored_only_query_string)
    missing_count = c.fetchone()
    missing_count = missing_count[0]
    page = request.GET.page
    if page == "":
        page = "1"
    page_size = int(settings.general.page_size)
    offset = (int(page) - 1) * page_size
    max_page = int(math.ceil(missing_count / (page_size + 0.0)))

    c.execute(
        "SELECT table_shows.title, table_episodes.season || 'x' || table_episodes.episode, table_episodes.title, table_episodes.missing_subtitles, table_episodes.sonarrSeriesId, path_substitution(table_episodes.path), table_shows.hearing_impaired, table_episodes.sonarrEpisodeId, table_episodes.scene_name, table_episodes.failedAttempts FROM table_episodes INNER JOIN table_shows on table_shows.sonarrSeriesId = table_episodes.sonarrSeriesId WHERE table_episodes.missing_subtitles != '[]'" + monitored_only_query_string + " ORDER BY table_episodes._rowid_ DESC LIMIT ? OFFSET ?",
        (page_size, offset,))
    data = c.fetchall()
    c.close()
    return template('wantedseries', bazarr_version=bazarr_version, rows=data,
                    missing_count=missing_count, page=page, max_page=max_page, base_url=base_url, page_size=page_size,
                    current_port=settings.general.port)


@route(base_url + 'wantedmovies')
@custom_auth_basic(check_credentials)
def wantedmovies():
    authorize()
    db = sqlite3.connect(os.path.join(args.config_dir, 'db', 'bazarr.db'), timeout=30)
    db.create_function("path_substitution", 1, path_replace_movie)
    c = db.cursor()

    if settings.radarr.getboolean('only_monitored'):
        monitored_only_query_string = ' AND monitored = "True"'
    else:
        monitored_only_query_string = ""

    c.execute("SELECT COUNT(*) FROM table_movies WHERE missing_subtitles != '[]'" + monitored_only_query_string)
    missing_count = c.fetchone()
    missing_count = missing_count[0]
    page = request.GET.page
    if page == "":
        page = "1"
    page_size = int(settings.general.page_size)
    offset = (int(page) - 1) * page_size
    max_page = int(math.ceil(missing_count / (page_size + 0.0)))

    c.execute(
        "SELECT title, missing_subtitles, radarrId, path_substitution(path), hearing_impaired, sceneName, failedAttempts FROM table_movies WHERE missing_subtitles != '[]'" + monitored_only_query_string + " ORDER BY _rowid_ DESC LIMIT ? OFFSET ?",
        (page_size, offset,))
    data = c.fetchall()
    c.close()
    return template('wantedmovies', bazarr_version=bazarr_version, rows=data,
                    missing_count=missing_count, page=page, max_page=max_page, base_url=base_url, page_size=page_size,
                    current_port=settings.general.port)


@route(base_url + 'wanted_search_missing_subtitles')
@custom_auth_basic(check_credentials)
def wanted_search_missing_subtitles_list():
    authorize()
    ref = request.environ['HTTP_REFERER']
    
    add_job(wanted_search_missing_subtitles, name='manual_wanted_search_missing_subtitles')
    
    redirect(ref)


@route(base_url + 'settings')
@custom_auth_basic(check_credentials)
def _settings():
    authorize()
    db = sqlite3.connect(os.path.join(args.config_dir, 'db', 'bazarr.db'), timeout=30)
    c = db.cursor()
    c.execute("SELECT * FROM table_settings_languages ORDER BY name")
    settings_languages = c.fetchall()
    settings_providers = sorted(provider_manager.names())
    c.execute("SELECT * FROM table_settings_notifier ORDER BY name")
    settings_notifier = c.fetchall()
    c.close()

    return template('settings', bazarr_version=bazarr_version, settings=settings, settings_languages=settings_languages,
                    settings_providers=settings_providers, settings_notifier=settings_notifier, base_url=base_url,
                    current_port=settings.general.port)


@route(base_url + 'save_settings', method='POST')
@custom_auth_basic(check_credentials)
def save_settings():
    authorize()
    ref = request.environ['HTTP_REFERER']

    conn = sqlite3.connect(os.path.join(args.config_dir, 'db', 'bazarr.db'), timeout=30)
    c = conn.cursor()

    settings_general_ip = request.forms.get('settings_general_ip')
    settings_general_port = request.forms.get('settings_general_port')
    settings_general_baseurl = request.forms.get('settings_general_baseurl')
    if not settings_general_baseurl.endswith('/'):
        settings_general_baseurl += '/'
    settings_general_debug = request.forms.get('settings_general_debug')
    if settings_general_debug is None:
        settings_general_debug = 'False'
    else:
        settings_general_debug = 'True'
    settings_general_chmod_enabled = request.forms.get('settings_general_chmod_enabled')
    if settings_general_chmod_enabled is None:
        settings_general_chmod_enabled = 'False'
    else:
        settings_general_chmod_enabled = 'True'
    settings_general_chmod = request.forms.get('settings_general_chmod')
    settings_general_sourcepath = request.forms.getall('settings_general_sourcepath')
    settings_general_destpath = request.forms.getall('settings_general_destpath')
    settings_general_pathmapping = []
    settings_general_pathmapping.extend([list(a) for a in zip(settings_general_sourcepath, settings_general_destpath)])
    settings_general_sourcepath_movie = request.forms.getall('settings_general_sourcepath_movie')
    settings_general_destpath_movie = request.forms.getall('settings_general_destpath_movie')
    settings_general_pathmapping_movie = []
    settings_general_pathmapping_movie.extend(
        [list(a) for a in zip(settings_general_sourcepath_movie, settings_general_destpath_movie)])
    settings_general_branch = request.forms.get('settings_general_branch')
    settings_general_automatic = request.forms.get('settings_general_automatic')
    if settings_general_automatic is None:
        settings_general_automatic = 'False'
    else:
        settings_general_automatic = 'True'
    settings_general_single_language = request.forms.get('settings_general_single_language')
    if settings_general_single_language is None:
        settings_general_single_language = 'False'
    else:
        settings_general_single_language = 'True'
    settings_general_scenename = request.forms.get('settings_general_scenename')
    if settings_general_scenename is None:
        settings_general_scenename = 'False'
    else:
        settings_general_scenename = 'True'
    settings_general_embedded = request.forms.get('settings_general_embedded')
    if settings_general_embedded is None:
        settings_general_embedded = 'False'
    else:
        settings_general_embedded = 'True'
    settings_general_adaptive_searching = request.forms.get('settings_general_adaptive_searching')
    if settings_general_adaptive_searching is None:
        settings_general_adaptive_searching = 'False'
    else:
        settings_general_adaptive_searching = 'True'
    settings_general_multithreading = request.forms.get('settings_general_multithreading')
    if settings_general_multithreading is None:
        settings_general_multithreading = 'False'
    else:
        settings_general_multithreading = 'True'
    settings_general_minimum_score = request.forms.get('settings_general_minimum_score')
    settings_general_minimum_score_movies = request.forms.get('settings_general_minimum_score_movies')
    settings_general_use_postprocessing = request.forms.get('settings_general_use_postprocessing')
    if settings_general_use_postprocessing is None:
        settings_general_use_postprocessing = 'False'
    else:
        settings_general_use_postprocessing = 'True'
    settings_general_postprocessing_cmd = request.forms.get('settings_general_postprocessing_cmd')
    settings_general_use_sonarr = request.forms.get('settings_general_use_sonarr')
    if settings_general_use_sonarr is None:
        settings_general_use_sonarr = 'False'
    else:
        settings_general_use_sonarr = 'True'
    settings_general_use_radarr = request.forms.get('settings_general_use_radarr')
    if settings_general_use_radarr is None:
        settings_general_use_radarr = 'False'
    else:
        settings_general_use_radarr = 'True'
    settings_page_size = request.forms.get('settings_page_size')
    settings_subfolder = request.forms.get('settings_subfolder')
    settings_subfolder_custom = request.forms.get('settings_subfolder_custom')
    settings_upgrade_subs = request.forms.get('settings_upgrade_subs')
    if settings_upgrade_subs is None:
        settings_upgrade_subs = 'False'
    else:
        settings_upgrade_subs = 'True'
    settings_days_to_upgrade_subs = request.forms.get('settings_days_to_upgrade_subs')
    settings_upgrade_manual = request.forms.get('settings_upgrade_manual')
    if settings_upgrade_manual is None:
        settings_upgrade_manual = 'False'
    else:
        settings_upgrade_manual = 'True'

    before = (unicode(settings.general.ip), int(settings.general.port), unicode(settings.general.base_url),
              unicode(settings.general.path_mappings), unicode(settings.general.getboolean('use_sonarr')),
              unicode(settings.general.getboolean('use_radarr')), unicode(settings.general.path_mappings_movie))
    after = (unicode(settings_general_ip), int(settings_general_port), unicode(settings_general_baseurl),
             unicode(settings_general_pathmapping), unicode(settings_general_use_sonarr),
             unicode(settings_general_use_radarr), unicode(settings_general_pathmapping_movie))

    settings.general.ip = text_type(settings_general_ip)
    settings.general.port = text_type(settings_general_port)
    settings.general.base_url = text_type(settings_general_baseurl)
    settings.general.path_mappings = text_type(settings_general_pathmapping)
    settings.general.debug = text_type(settings_general_debug)
    settings.general.chmod_enabled = text_type(settings_general_chmod_enabled)
    settings.general.chmod = text_type(settings_general_chmod)
    settings.general.branch = text_type(settings_general_branch)
    settings.general.auto_update = text_type(settings_general_automatic)
    settings.general.single_language = text_type(settings_general_single_language)
    settings.general.minimum_score = text_type(settings_general_minimum_score)
    settings.general.use_scenename = text_type(settings_general_scenename)
    settings.general.use_postprocessing = text_type(settings_general_use_postprocessing)
    settings.general.postprocessing_cmd = text_type(settings_general_postprocessing_cmd)
    settings.general.use_sonarr = text_type(settings_general_use_sonarr)
    settings.general.use_radarr = text_type(settings_general_use_radarr)
    settings.general.path_mappings_movie = text_type(settings_general_pathmapping_movie)
    settings.general.page_size = text_type(settings_page_size)
    settings.general.subfolder = text_type(settings_subfolder)
    settings.general.subfolder_custom = text_type(settings_subfolder_custom)
    settings.general.upgrade_subs = text_type(settings_upgrade_subs)
    settings.general.days_to_upgrade_subs = text_type(settings_days_to_upgrade_subs)
    settings.general.upgrade_manual = text_type(settings_upgrade_manual)
    settings.general.minimum_score_movie = text_type(settings_general_minimum_score_movies)
    settings.general.use_embedded_subs = text_type(settings_general_embedded)
    settings.general.adaptive_searching = text_type(settings_general_adaptive_searching)
    settings.general.multithreading = text_type(settings_general_multithreading)
    
    if after != before:
        configured()

    settings_proxy_type = request.forms.get('settings_proxy_type')
    settings_proxy_url = request.forms.get('settings_proxy_url')
    settings_proxy_port = request.forms.get('settings_proxy_port')
    settings_proxy_username = request.forms.get('settings_proxy_username')
    settings_proxy_password = request.forms.get('settings_proxy_password')
    settings_proxy_exclude = request.forms.get('settings_proxy_exclude')
    
    before_proxy_password = (unicode(settings.proxy.type), unicode(settings.proxy.exclude))
    if before_proxy_password[0] != settings_proxy_type:
        configured()
    if before_proxy_password[1] == settings_proxy_password:
        settings.proxy.type = text_type(settings_proxy_type)
        settings.proxy.url = text_type(settings_proxy_url)
        settings.proxy.port = text_type(settings_proxy_port)
        settings.proxy.username = text_type(settings_proxy_username)
        settings.proxy.exclude = text_type(settings_proxy_exclude)
    else:
        settings.proxy.type = text_type(settings_proxy_type)
        settings.proxy.url = text_type(settings_proxy_url)
        settings.proxy.port = text_type(settings_proxy_port)
        settings.proxy.username = text_type(settings_proxy_username)
        settings.proxy.password = text_type(settings_proxy_password)
        settings.proxy.exclude = text_type(settings_proxy_exclude)

    settings_auth_type = request.forms.get('settings_auth_type')
    settings_auth_username = request.forms.get('settings_auth_username')
    settings_auth_password = request.forms.get('settings_auth_password')

    if settings.auth.type != settings_auth_type:
        configured()
    if settings.auth.password == settings_auth_password:
        settings.auth.type = text_type(settings_auth_type)
        settings.auth.username = text_type(settings_auth_username)
    else:
        settings.auth.type = text_type(settings_auth_type)
        settings.auth.username = text_type(settings_auth_username)
        settings.auth.password = hashlib.md5(settings_auth_password).hexdigest()
    if settings_auth_username not in aaa._store.users:
        cork = Cork(os.path.normpath(os.path.join(args.config_dir, 'config')), initialize=True)
        cork._store.roles[''] = 100
        cork._store.save_roles()
        cork._store.users[settings_auth_username] = {
            'role': '',
            'hash': cork._hash(settings_auth_username, settings_auth_password),
            'email_addr': '',
            'desc': '',
            'creation_date': time.time()
        }
        cork._store.save_users()
        if settings_auth_type == 'basic' or settings_auth_type == 'None':
            pass
        else:
            aaa._beaker_session.delete()
    else:
        if settings.auth.password != settings_auth_password:
            aaa.user(settings_auth_username).update(role='', pwd=settings_auth_password)
            if settings_auth_type == 'basic' or settings_auth_type == 'None':
                pass
            else:
                aaa._beaker_session.delete()

    settings_sonarr_ip = request.forms.get('settings_sonarr_ip')
    settings_sonarr_port = request.forms.get('settings_sonarr_port')
    settings_sonarr_baseurl = request.forms.get('settings_sonarr_baseurl')
    settings_sonarr_ssl = request.forms.get('settings_sonarr_ssl')
    if settings_sonarr_ssl is None:
        settings_sonarr_ssl = 'False'
    else:
        settings_sonarr_ssl = 'True'
    settings_sonarr_apikey = request.forms.get('settings_sonarr_apikey')
    settings_sonarr_only_monitored = request.forms.get('settings_sonarr_only_monitored')
    if settings_sonarr_only_monitored is None:
        settings_sonarr_only_monitored = 'False'
    else:
        settings_sonarr_only_monitored = 'True'
    settings_sonarr_sync = request.forms.get('settings_sonarr_sync')

    settings.sonarr.ip = text_type(settings_sonarr_ip)
    settings.sonarr.port = text_type(settings_sonarr_port)
    settings.sonarr.base_url = text_type(settings_sonarr_baseurl)
    settings.sonarr.ssl = text_type(settings_sonarr_ssl)
    settings.sonarr.apikey = text_type(settings_sonarr_apikey)
    settings.sonarr.only_monitored = text_type(settings_sonarr_only_monitored)
    settings.sonarr.full_update = text_type(settings_sonarr_sync)

    settings_radarr_ip = request.forms.get('settings_radarr_ip')
    settings_radarr_port = request.forms.get('settings_radarr_port')
    settings_radarr_baseurl = request.forms.get('settings_radarr_baseurl')
    settings_radarr_ssl = request.forms.get('settings_radarr_ssl')
    if settings_radarr_ssl is None:
        settings_radarr_ssl = 'False'
    else:
        settings_radarr_ssl = 'True'
    settings_radarr_apikey = request.forms.get('settings_radarr_apikey')
    settings_radarr_only_monitored = request.forms.get('settings_radarr_only_monitored')
    if settings_radarr_only_monitored is None:
        settings_radarr_only_monitored = 'False'
    else:
        settings_radarr_only_monitored = 'True'
    settings_radarr_sync = request.forms.get('settings_radarr_sync')

    settings.radarr.ip = text_type(settings_radarr_ip)
    settings.radarr.port = text_type(settings_radarr_port)
    settings.radarr.base_url = text_type(settings_radarr_baseurl)
    settings.radarr.ssl = text_type(settings_radarr_ssl)
    settings.radarr.apikey = text_type(settings_radarr_apikey)
    settings.radarr.only_monitored = text_type(settings_radarr_only_monitored)
    settings.radarr.full_update = text_type(settings_radarr_sync)

    settings_subliminal_providers = request.forms.getall('settings_subliminal_providers')
    settings.general.enabled_providers = u'' if not settings_subliminal_providers else ','.join(
        settings_subliminal_providers)

    settings_addic7ed_random_agents = request.forms.get('settings_addic7ed_random_agents')
    if settings_addic7ed_random_agents is None:
        settings_addic7ed_random_agents = 'False'
    else:
        settings_addic7ed_random_agents = 'True'

    settings_opensubtitles_vip = request.forms.get('settings_opensubtitles_vip')
    if settings_opensubtitles_vip is None:
        settings_opensubtitles_vip = 'False'
    else:
        settings_opensubtitles_vip = 'True'

    settings_opensubtitles_ssl = request.forms.get('settings_opensubtitles_ssl')
    if settings_opensubtitles_ssl is None:
        settings_opensubtitles_ssl = 'False'
    else:
        settings_opensubtitles_ssl = 'True'

    settings_opensubtitles_skip_wrong_fps = request.forms.get('settings_opensubtitles_skip_wrong_fps')
    if settings_opensubtitles_skip_wrong_fps is None:
        settings_opensubtitles_skip_wrong_fps = 'False'
    else:
        settings_opensubtitles_skip_wrong_fps = 'True'

    settings.addic7ed.username = request.forms.get('settings_addic7ed_username')
    settings.addic7ed.password = request.forms.get('settings_addic7ed_password')
    settings.addic7ed.random_agents = text_type(settings_addic7ed_random_agents)
    settings.assrt.token = request.forms.get('settings_assrt_token')
    settings.legendastv.username = request.forms.get('settings_legendastv_username')
    settings.legendastv.password = request.forms.get('settings_legendastv_password')
    settings.opensubtitles.username = request.forms.get('settings_opensubtitles_username')
    settings.opensubtitles.password = request.forms.get('settings_opensubtitles_password')
    settings.opensubtitles.vip = text_type(settings_opensubtitles_vip)
    settings.opensubtitles.ssl = text_type(settings_opensubtitles_ssl)
    settings.opensubtitles.skip_wrong_fps = text_type(settings_opensubtitles_skip_wrong_fps)
    settings.xsubs.username = request.forms.get('settings_xsubs_username')
    settings.xsubs.password = request.forms.get('settings_xsubs_password')

    settings_subliminal_languages = request.forms.getall('settings_subliminal_languages')
    c.execute("UPDATE table_settings_languages SET enabled = 0")
    for item in settings_subliminal_languages:
        c.execute("UPDATE table_settings_languages SET enabled = '1' WHERE code2 = ?", (item,))

    settings_serie_default_enabled = request.forms.get('settings_serie_default_enabled')
    if settings_serie_default_enabled is None:
        settings_serie_default_enabled = 'False'
    else:
        settings_serie_default_enabled = 'True'
    settings.general.serie_default_enabled = text_type(settings_serie_default_enabled)

    settings_serie_default_languages = str(request.forms.getall('settings_serie_default_languages'))
    if settings_serie_default_languages == "['None']":
        settings_serie_default_languages = 'None'
    settings.general.serie_default_language = text_type(settings_serie_default_languages)

    settings_serie_default_hi = request.forms.get('settings_serie_default_hi')
    if settings_serie_default_hi is None:
        settings_serie_default_hi = 'False'
    else:
        settings_serie_default_hi = 'True'
    settings.general.serie_default_hi = text_type(settings_serie_default_hi)

    settings_movie_default_enabled = request.forms.get('settings_movie_default_enabled')
    if settings_movie_default_enabled is None:
        settings_movie_default_enabled = 'False'
    else:
        settings_movie_default_enabled = 'True'
    settings.general.movie_default_enabled = text_type(settings_movie_default_enabled)

    settings_movie_default_languages = str(request.forms.getall('settings_movie_default_languages'))
    if settings_movie_default_languages == "['None']":
        settings_movie_default_languages = 'None'
    settings.general.movie_default_language = text_type(settings_movie_default_languages)

    settings_movie_default_hi = request.forms.get('settings_movie_default_hi')
    if settings_movie_default_hi is None:
        settings_movie_default_hi = 'False'
    else:
        settings_movie_default_hi = 'True'
    settings.general.movie_default_hi = text_type(settings_movie_default_hi)

    with open(os.path.join(args.config_dir, 'config', 'config.ini'), 'w+') as handle:
        settings.write(handle)

    configure_logging(settings.general.getboolean('debug') or args.debug)

    notifiers = c.execute("SELECT * FROM table_settings_notifier ORDER BY name").fetchall()
    for notifier in notifiers:
        enabled = request.forms.get('settings_notifier_' + notifier[0] + '_enabled')
        if enabled == 'on':
            enabled = 1
        else:
            enabled = 0
        notifier_url = request.forms.get('settings_notifier_' + notifier[0] + '_url')
        c.execute("UPDATE table_settings_notifier SET enabled = ?, url = ? WHERE name = ?",
                  (enabled, notifier_url, notifier[0]))

    conn.commit()
    c.close()

    sonarr_full_update()
    radarr_full_update()

    logging.info('BAZARR Settings saved succesfully.')

    # reschedule full update task according to settings
    sonarr_full_update()

    if ref.find('saved=true') > 0:
        redirect(ref)
    else:
        redirect(ref + "?saved=true")


@route(base_url + 'check_update')
@custom_auth_basic(check_credentials)
def check_update():
    authorize()
    ref = request.environ['HTTP_REFERER']

    if not args.no_update:
        check_and_apply_update()

    redirect(ref)


@route(base_url + 'system')
@custom_auth_basic(check_credentials)
def system():
    authorize()
    
    def get_time_from_interval(td_object):
        seconds = int(td_object.total_seconds())
        periods = [
            ('year', 60 * 60 * 24 * 365),
            ('month', 60 * 60 * 24 * 30),
            ('day', 60 * 60 * 24),
            ('hour', 60 * 60),
            ('minute', 60),
            ('second', 1)
        ]

        strings = []
        for period_name, period_seconds in periods:
            if seconds > period_seconds:
                period_value, seconds = divmod(seconds, period_seconds)
                has_s = 's' if period_value > 1 else ''
                strings.append("%s %s%s" % (period_value, period_name, has_s))

        return ", ".join(strings)

    def get_time_from_cron(cron):
        text = ""
        sun = str(cron[4])
        hour = str(cron[5])
        minute = str(cron[6])
        second = str(cron[7])
        
        if sun != "*":
            text = "Sunday at "

        if hour != "0" and hour != "*":
            text = text + hour
            if hour == "0" or hour == "1":
                text = text + " hour"
            elif sun != "*" or hour == "4" or hour == "5":
                text = text + "am"
            else:
                text = text + " hours"

            if minute != "*" and second != "0":
                text = text + ", "
            elif minute == "*" and second != "0":
                text = text + " and "
            elif minute != "0" and minute != "*" and second == "0":
                text = text + " and "
        if minute != "0" and minute != "*":
            text = text + minute
            if minute == "0" or minute == "1":
                text = text + " minute"
            else:
                text = text + " minutes"

            if second != "0" and second != "*":
                text = text + " and "
        if second != "0" and second != "*":
            text = text + second
            if second == "0" or second == "1":
                text = text + " second"
            else:
                text = text + " seconds"
        if text != "" and sun == "*":
            text = "everyday at " + text
        elif text == "":
            text = "Never"

        return text

    task_list = []
    for job in scheduler.get_jobs():
        if isinstance(job.trigger, CronTrigger):
            if str(job.trigger.__getstate__()['fields'][0]) == "2100":
                next_run = 'Never'
        else:
            next_run = pretty.date(job.next_run_time.replace(tzinfo=None))

        if isinstance(job.trigger, IntervalTrigger):
            interval = "every " + get_time_from_interval(job.trigger.__getstate__()['interval'])
            task_list.append([job.name, interval, next_run, job.id])
        elif isinstance(job.trigger, CronTrigger):
            task_list.append([job.name, get_time_from_cron(job.trigger.fields), next_run, job.id])

    throttled_providers = list_throttled_providers()

<<<<<<< HEAD
    with open(os.path.join(args.config_dir, 'config', 'releases.txt'), 'r') as f:
        releases = ast.literal_eval(f.read())
=======
    i = 0
    with open(os.path.join(args.config_dir, 'log', 'bazarr.log')) as f:
        for i, l in enumerate(f, 1):
            pass
        row_count = i
        page_size = int(settings.general.page_size)
        max_page = int(math.ceil(row_count / (page_size + 0.0)))

    try:
        with open(os.path.join(args.config_dir, 'config', 'releases.txt'), 'r') as f:
            releases = ast.literal_eval(f.read())
    except Exception as e:
        releases = []
        logging.exception('BAZARR cannot parse releases caching file: ' + os.path.join(args.config_dir, 'config', 'releases.txt'))
>>>>>>> 98567c4a

    use_sonarr = settings.general.getboolean('use_sonarr')
    apikey_sonarr = settings.sonarr.apikey
    sv = url_sonarr + "/api/system/status?apikey=" + apikey_sonarr
    sonarr_version = ''
    if use_sonarr:
        try:
            sonarr_version = requests.get(sv, timeout=15, verify=False).json()['version']
        except:
            pass

    use_radarr = settings.general.getboolean('use_radarr')
    apikey_radarr = settings.radarr.apikey
    rv = url_radarr + "/api/system/status?apikey=" + apikey_radarr
    radarr_version = ''
    if use_radarr:
        try:
            radarr_version = requests.get(rv, timeout=15, verify=False).json()['version']
        except:
            pass

    page_size = int(settings.general.page_size)

    return template('system', bazarr_version=bazarr_version,
                    sonarr_version=sonarr_version, radarr_version=radarr_version,
                    operating_system=platform.platform(), python_version=platform.python_version(),
                    config_dir=args.config_dir, bazarr_dir=os.path.normcase(os.getcwd()),
                    base_url=base_url, task_list=task_list, page_size=page_size, releases=releases,
                    current_port=settings.general.port, throttled_providers=throttled_providers)


@route(base_url + 'logs')
@custom_auth_basic(check_credentials)
def get_logs():
    authorize()
    logs = []
    for line in reversed(open(os.path.join(args.config_dir, 'log', 'bazarr.log')).readlines()):
        lin = []
        lin = line.split('|')
        logs.append(lin)

    return dict(data=logs)


@route(base_url + 'execute/<taskid>')
@custom_auth_basic(check_credentials)
def execute_task(taskid):
    authorize()
    ref = request.environ['HTTP_REFERER']

    execute_now(taskid)

    redirect(ref)


@route(base_url + 'remove_subtitles', method='POST')
@custom_auth_basic(check_credentials)
def remove_subtitles():
    authorize()
    episodePath = request.forms.get('episodePath')
    language = request.forms.get('language')
    subtitlesPath = request.forms.get('subtitlesPath')
    sonarrSeriesId = request.forms.get('sonarrSeriesId')
    sonarrEpisodeId = request.forms.get('sonarrEpisodeId')
    
    try:
        os.remove(subtitlesPath)
        result = language_from_alpha3(language) + " subtitles deleted from disk."
        history_log(0, sonarrSeriesId, sonarrEpisodeId, result)
    except OSError as e:
        logging.exception('BAZARR cannot delete subtitles file: ' + subtitlesPath)
    store_subtitles(unicode(episodePath))
    list_missing_subtitles(sonarrSeriesId)


@route(base_url + 'remove_subtitles_movie', method='POST')
@custom_auth_basic(check_credentials)
def remove_subtitles_movie():
    authorize()
    moviePath = request.forms.get('moviePath')
    language = request.forms.get('language')
    subtitlesPath = request.forms.get('subtitlesPath')
    radarrId = request.forms.get('radarrId')

    try:
        os.remove(subtitlesPath)
        result = language_from_alpha3(language) + " subtitles deleted from disk."
        history_log_movie(0, radarrId, result)
    except OSError as e:
        logging.exception('BAZARR cannot delete subtitles file: ' + subtitlesPath)
    store_subtitles_movie(unicode(moviePath))
    list_missing_subtitles_movies(radarrId)


@route(base_url + 'get_subtitle', method='POST')
@custom_auth_basic(check_credentials)
def get_subtitle():
    authorize()
    ref = request.environ['HTTP_REFERER']

    episodePath = request.forms.get('episodePath')
    sceneName = request.forms.get('sceneName')
    language = request.forms.get('language')
    hi = request.forms.get('hi')
    sonarrSeriesId = request.forms.get('sonarrSeriesId')
    sonarrEpisodeId = request.forms.get('sonarrEpisodeId')
    title = request.forms.get('title')
    # tvdbid = request.forms.get('tvdbid')

    providers_list = get_providers()
    providers_auth = get_providers_auth()

    try:
        result = download_subtitle(episodePath, language, hi, providers_list, providers_auth, sceneName, title,
                                   'series')
        if result is not None:
            message = result[0]
            path = result[1]
            language_code = result[2]
            provider = result[3]
            score = result[4]
            history_log(1, sonarrSeriesId, sonarrEpisodeId, message, path, language_code, provider, score)
            send_notifications(sonarrSeriesId, sonarrEpisodeId, message)
            store_subtitles(unicode(episodePath))
            list_missing_subtitles(sonarrSeriesId)
        redirect(ref)
    except OSError:
        pass


@route(base_url + 'manual_search', method='POST')
@custom_auth_basic(check_credentials)
def manual_search_json():
    authorize()
    ref = request.environ['HTTP_REFERER']

    episodePath = request.forms.get('episodePath')
    sceneName = request.forms.get('sceneName')
    language = request.forms.get('language')
    hi = request.forms.get('hi')
    title = request.forms.get('title')

    providers_list = get_providers()
    providers_auth = get_providers_auth()

    data = manual_search(episodePath, language, hi, providers_list, providers_auth, sceneName, title, 'series')
    return dict(data=data)


@route(base_url + 'manual_get_subtitle', method='POST')
@custom_auth_basic(check_credentials)
def manual_get_subtitle():
    authorize()
    ref = request.environ['HTTP_REFERER']

    episodePath = request.forms.get('episodePath')
    sceneName = request.forms.get('sceneName')
    language = request.forms.get('language')
    hi = request.forms.get('hi')
    selected_provider = request.forms.get('provider')
    subtitle = request.forms.get('subtitle')
    sonarrSeriesId = request.forms.get('sonarrSeriesId')
    sonarrEpisodeId = request.forms.get('sonarrEpisodeId')
    title = request.forms.get('title')

    providers_list = get_providers()
    providers_auth = get_providers_auth()

    try:
        result = manual_download_subtitle(episodePath, language, hi, subtitle, selected_provider, providers_auth,
                                          sceneName, title, 'series')
        if result is not None:
            message = result[0]
            path = result[1]
            language_code = result[2]
            provider = result[3]
            score = result[4]
            history_log(2, sonarrSeriesId, sonarrEpisodeId, message, path, language_code, provider, score)
            send_notifications(sonarrSeriesId, sonarrEpisodeId, message)
            store_subtitles(unicode(episodePath))
            list_missing_subtitles(sonarrSeriesId)
        redirect(ref)
    except OSError:
        pass


@route(base_url + 'get_subtitle_movie', method='POST')
@custom_auth_basic(check_credentials)
def get_subtitle_movie():
    authorize()
    ref = request.environ['HTTP_REFERER']

    moviePath = request.forms.get('moviePath')
    sceneName = request.forms.get('sceneName')
    language = request.forms.get('language')
    hi = request.forms.get('hi')
    radarrId = request.forms.get('radarrId')
    # tmdbid = request.forms.get('tmdbid')
    title = request.forms.get('title')

    providers_list = get_providers()
    providers_auth = get_providers_auth()

    try:
        result = download_subtitle(moviePath, language, hi, providers_list, providers_auth, sceneName, title, 'movie')
        if result is not None:
            message = result[0]
            path = result[1]
            language_code = result[2]
            provider = result[3]
            score = result[4]
            history_log_movie(1, radarrId, message, path, language_code, provider, score)
            send_notifications_movie(radarrId, message)
            store_subtitles_movie(unicode(moviePath))
            list_missing_subtitles_movies(radarrId)
        redirect(ref)
    except OSError:
        pass


@route(base_url + 'manual_search_movie', method='POST')
@custom_auth_basic(check_credentials)
def manual_search_movie_json():
    authorize()
    ref = request.environ['HTTP_REFERER']

    moviePath = request.forms.get('moviePath')
    sceneName = request.forms.get('sceneName')
    language = request.forms.get('language')
    hi = request.forms.get('hi')
    title = request.forms.get('title')

    providers_list = get_providers()
    providers_auth = get_providers_auth()

    data = manual_search(moviePath, language, hi, providers_list, providers_auth, sceneName, title, 'movie')
    return dict(data=data)


@route(base_url + 'manual_get_subtitle_movie', method='POST')
@custom_auth_basic(check_credentials)
def manual_get_subtitle_movie():
    authorize()
    ref = request.environ['HTTP_REFERER']

    moviePath = request.forms.get('moviePath')
    sceneName = request.forms.get('sceneName')
    language = request.forms.get('language')
    hi = request.forms.get('hi')
    selected_provider = request.forms.get('provider')
    subtitle = request.forms.get('subtitle')
    radarrId = request.forms.get('radarrId')
    title = request.forms.get('title')

    providers_list = get_providers()
    providers_auth = get_providers_auth()

    try:
        result = manual_download_subtitle(moviePath, language, hi, subtitle, selected_provider, providers_auth,
                                          sceneName, title, 'movie')
        if result is not None:
            message = result[0]
            path = result[1]
            language_code = result[2]
            provider = result[3]
            score = result[4]
            history_log_movie(2, radarrId, message, path, language_code, provider, score)
            send_notifications_movie(radarrId, message)
            store_subtitles_movie(unicode(moviePath))
            list_missing_subtitles_movies(radarrId)
        redirect(ref)
    except OSError:
        pass


def configured():
    conn = sqlite3.connect(os.path.join(args.config_dir, 'db', 'bazarr.db'), timeout=30)
    c = conn.cursor()
    c.execute("UPDATE system SET configured = 1")
    conn.commit()
    c.close()


@route(base_url + 'api/series/wanted')
def api_wanted():
    db = sqlite3.connect(os.path.join(args.config_dir, 'db', 'bazarr.db'), timeout=30)
    c = db.cursor()
    data = c.execute(
        "SELECT table_shows.title, table_episodes.season || 'x' || table_episodes.episode, table_episodes.title, table_episodes.missing_subtitles FROM table_episodes INNER JOIN table_shows on table_shows.sonarrSeriesId = table_episodes.sonarrSeriesId WHERE table_episodes.missing_subtitles != '[]' ORDER BY table_episodes._rowid_ DESC LIMIT 10").fetchall()
    c.close()
    return dict(subtitles=data)


@route(base_url + 'api/series/history')
def api_history():
    db = sqlite3.connect(os.path.join(args.config_dir, 'db', 'bazarr.db'), timeout=30)
    c = db.cursor()
    data = c.execute(
        "SELECT table_shows.title, table_episodes.season || 'x' || table_episodes.episode, table_episodes.title, strftime('%Y-%m-%d', datetime(table_history.timestamp, 'unixepoch')), table_history.description FROM table_history INNER JOIN table_shows on table_shows.sonarrSeriesId = table_history.sonarrSeriesId INNER JOIN table_episodes on table_episodes.sonarrEpisodeId = table_history.sonarrEpisodeId WHERE table_history.action = '1' ORDER BY id DESC LIMIT 10").fetchall()
    c.close()
    return dict(subtitles=data)


@route(base_url + 'api/movies/wanted')
def api_wanted():
    db = sqlite3.connect(os.path.join(args.config_dir, 'db', 'bazarr.db'), timeout=30)
    c = db.cursor()
    data = c.execute(
        "SELECT table_movies.title, table_movies.missing_subtitles FROM table_movies WHERE table_movies.missing_subtitles != '[]' ORDER BY table_movies._rowid_ DESC LIMIT 10").fetchall()
    c.close()
    return dict(subtitles=data)


@route(base_url + 'api/movies/history')
def api_history():
    db = sqlite3.connect(os.path.join(args.config_dir, 'db', 'bazarr.db'), timeout=30)
    c = db.cursor()
    data = c.execute(
        "SELECT table_movies.title, strftime('%Y-%m-%d', datetime(table_history_movie.timestamp, 'unixepoch')), table_history_movie.description FROM table_history_movie INNER JOIN table_movies on table_movies.radarrId = table_history_movie.radarrId WHERE table_history_movie.action = '1' ORDER BY id DESC LIMIT 10").fetchall()
    c.close()
    return dict(subtitles=data)


@route(base_url + 'test_url/<protocol>/<url:path>', method='GET')
@custom_auth_basic(check_credentials)
def test_url(protocol, url):
    url = urllib.unquote(url)
    try:
        result = requests.get(protocol + "://" + url, allow_redirects=False, verify=False).json()['version']
    except:
        return dict(status=False)
    else:
        return dict(status=True, version=result)


@route(base_url + 'test_notification/<protocol>/<provider:path>', method='GET')
@custom_auth_basic(check_credentials)
def test_notification(protocol, provider):
    provider = urllib.unquote(provider)
    apobj = apprise.Apprise()
    apobj.add(protocol + "://" + provider)

    apobj.notify(
        title='Bazarr test notification',
        body=('Test notification')
    )


@route(base_url + 'notifications')
@custom_auth_basic(check_credentials)
def notifications():
    if queueconfig.notifications:
        return queueconfig.notifications.read()
    else:
        return None


@route(base_url + 'running_tasks')
@custom_auth_basic(check_credentials)
def running_tasks_list():
    return dict(tasks=running_tasks)


# Mute DeprecationWarning
warnings.simplefilter("ignore", DeprecationWarning)
server = WSGIServer((str(settings.general.ip), (int(args.port) if args.port else int(settings.general.port))), app, handler_class=WebSocketHandler)
try:
    logging.info('BAZARR is started and waiting for request on http://' + str(settings.general.ip) + ':' + (str(
        args.port) if args.port else str(settings.general.port)) + str(base_url))
    server.serve_forever()
except KeyboardInterrupt:
    shutdown()<|MERGE_RESOLUTION|>--- conflicted
+++ resolved
@@ -1584,7 +1584,7 @@
         hour = str(cron[5])
         minute = str(cron[6])
         second = str(cron[7])
-        
+
         if sun != "*":
             text = "Sunday at "
 
@@ -1641,10 +1641,6 @@
 
     throttled_providers = list_throttled_providers()
 
-<<<<<<< HEAD
-    with open(os.path.join(args.config_dir, 'config', 'releases.txt'), 'r') as f:
-        releases = ast.literal_eval(f.read())
-=======
     i = 0
     with open(os.path.join(args.config_dir, 'log', 'bazarr.log')) as f:
         for i, l in enumerate(f, 1):
@@ -1659,7 +1655,6 @@
     except Exception as e:
         releases = []
         logging.exception('BAZARR cannot parse releases caching file: ' + os.path.join(args.config_dir, 'config', 'releases.txt'))
->>>>>>> 98567c4a
 
     use_sonarr = settings.general.getboolean('use_sonarr')
     apikey_sonarr = settings.sonarr.apikey
