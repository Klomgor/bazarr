# coding=utf-8

bazarr_version = '0.9'

import os
os.environ["SZ_USER_AGENT"] = "Bazarr/1"
os.environ["BAZARR_VERSION"] = bazarr_version

import gc
import sys
import libs
import io

import six
from six.moves import zip
from functools import reduce

import itertools
import operator
import pretty
import math
import ast
import hashlib
import six.moves.urllib.request, six.moves.urllib.parse, six.moves.urllib.error
import warnings
import queueconfig
import platform
import apprise
import operator


from get_args import args
from logger import empty_log
from config import settings, url_sonarr, url_radarr, url_radarr_short, url_sonarr_short, base_url

from init import *
import logging
from database import database, dict_mapper

from notifier import update_notifier

from cherrypy.wsgiserver import CherryPyWSGIServer

from io import BytesIO
from six import text_type
<<<<<<< HEAD
from datetime import timedelta
=======
from beaker.middleware import SessionMiddleware
from cork import Cork
from bottle import route, template, static_file, request, redirect, response, HTTPError, app, hook, abort
from datetime import timedelta, datetime
>>>>>>> e3ee77d6
from get_languages import load_language_in_db, language_from_alpha3, language_from_alpha2, alpha2_from_alpha3
from flask import make_response, request, redirect, abort, render_template, Response, session, flash, url_for, \
    send_file, stream_with_context

from get_providers import get_providers, get_providers_auth, list_throttled_providers
from get_series import *
from get_episodes import *
from get_movies import *

from list_subtitles import store_subtitles, store_subtitles_movie, series_scan_subtitles, movies_scan_subtitles, \
    list_missing_subtitles, list_missing_subtitles_movies
from get_subtitle import download_subtitle, series_download_subtitles, movies_download_subtitles, \
    manual_search, manual_download_subtitle, manual_upload_subtitle
from utils import history_log, history_log_movie, get_sonarr_version, get_radarr_version
from helper import path_replace, path_replace_movie, path_replace_reverse, path_replace_reverse_movie
from scheduler import Scheduler
from notifier import send_notifications, send_notifications_movie
from subliminal_patch.extensions import provider_registry as provider_manager
from subliminal_patch.core import SUBTITLE_EXTENSIONS
from functools import wraps

from app import create_app, socketio
app = create_app()

from api import api_bp
app.register_blueprint(api_bp)

scheduler = Scheduler()

# Check and install update on startup when running on Windows from installer
if args.release_update:
    check_and_apply_update()

if settings.proxy.type != 'None':
    if settings.proxy.username != '' and settings.proxy.password != '':
        proxy = settings.proxy.type + '://' + settings.proxy.username + ':' + settings.proxy.password + '@' + \
                settings.proxy.url + ':' + settings.proxy.port
    else:
        proxy = settings.proxy.type + '://' + settings.proxy.url + ':' + settings.proxy.port
    os.environ['HTTP_PROXY'] = str(proxy)
    os.environ['HTTPS_PROXY'] = str(proxy)
    os.environ['NO_PROXY'] = str(settings.proxy.exclude)

# Reset restart required warning on start
database.execute("UPDATE system SET configured='0', updated='0'")

# Load languages in database
load_language_in_db()

login_auth = settings.auth.type

update_notifier()


def check_credentials(user, pw):
    username = settings.auth.username
    password = settings.auth.password
    if hashlib.md5(pw.encode('utf-8')).hexdigest() == password and user == username:
        return True
    return False

def login_required(f):
    @wraps(f)
    def wrap(*args, **kwargs):
        test = request
        if settings.auth.type == 'basic':
            auth = request.authorization
            if not (auth and check_credentials(request.authorization.username, request.authorization.password)):
                return ('Unauthorized', 401, {
                    'WWW-Authenticate': 'Basic realm="Login Required"'
                })

            return f(*args, **kwargs)
        elif settings.auth.type == 'form':
            if 'logged_in' in session:
                return f(*args, **kwargs)
            else:
                flash("You need to login first")
                return redirect(url_for('login_page'))
        else:
            return f(*args, **kwargs)
    return wrap


@app.route('/login/', methods=["GET", "POST"])
def login_page():
    error = ''
    try:
        if request.method == "POST":
            if check_credentials(request.form['username'], request.form['password']):
                session['logged_in'] = True
                session['username'] = request.form['username']

                flash("You are now logged in")
                return redirect(url_for("redirect_root"))
            else:
                error = "Invalid credentials, try again."
        gc.collect()

        return render_template("login.html", error=error)

    except Exception as e:
        # flash(e)
        error = "Invalid credentials, try again."
        return render_template("login.html", error=error)


@app.context_processor
def restart_processor():
    def restart_required():
        restart_required = database.execute("SELECT configured, updated FROM system", only_one=True)
        return restart_required
    return dict(restart_required=restart_required()['configured'], update_required=restart_required()['updated'], ast=ast, settings=settings, locals=locals(), args=args, os=os)


def api_authorize():
    if 'apikey' in request.GET.dict:
        if request.GET.dict['apikey'][0] == settings.auth.apikey:
            return
        else:
            abort(401, 'Unauthorized')
    else:
        abort(401, 'Unauthorized')


def post_get(name, default=''):
    return request.POST.get(name, default).strip()


@app.route("/logout/")
@login_required
def logout():
    if settings.auth.type == 'basic':
        return abort(401)
    elif settings.auth.type == 'form':
        session.clear()
        flash("You have been logged out!")
        gc.collect()
        return redirect(url_for('redirect_root'))


@app.route('/shutdown/')
@login_required
def shutdown():
<<<<<<< HEAD
=======
    authorize()
    doShutdown()

def doShutdown():
>>>>>>> e3ee77d6
    try:
        server.stop()
    except:
        logging.error('BAZARR Cannot stop CherryPy.')
    else:
        database.close()
        try:
            stop_file = io.open(os.path.join(args.config_dir, "bazarr.stop"), "w", encoding='UTF-8')
        except Exception as e:
            logging.error('BAZARR Cannot create bazarr.stop file.')
        else:
            stop_file.write(six.text_type(''))
            stop_file.close()
            sys.exit(0)
    return ''


@app.route('/restart/')
@login_required
def restart():
    try:
        server.stop()
    except:
        logging.error('BAZARR Cannot stop CherryPy.')
    else:
        database.close()
        try:
            restart_file = io.open(os.path.join(args.config_dir, "bazarr.restart"), "w", encoding='UTF-8')
        except Exception as e:
            logging.error('BAZARR Cannot create bazarr.restart file.')
        else:
            logging.info('Bazarr is being restarted...')
            restart_file.write(six.text_type(''))
            restart_file.close()
            sys.exit(0)
    return ''


@app.route('/wizard/')
@login_required
def wizard():
    # Get languages list
    settings_languages = database.execute("SELECT * FROM table_settings_languages ORDER BY name")
    # Get providers list
    settings_providers = sorted(provider_manager.names())

    return render_template('wizard.html', bazarr_version=bazarr_version, settings=settings,
                    settings_languages=settings_languages, settings_providers=settings_providers,
                    base_url=base_url, ast=ast)


@app.route('/save_wizard', methods=['POST'])
@login_required
def save_wizard():
    settings_general_ip = request.form.get('settings_general_ip')
    settings_general_port = request.form.get('settings_general_port')
    settings_general_baseurl = request.form.get('settings_general_baseurl')
    if not settings_general_baseurl.endswith('/'):
        settings_general_baseurl += '/'
    settings_general_sourcepath = request.form.getlist('settings_general_sourcepath[]')
    settings_general_destpath = request.form.getlist('settings_general_destpath[]')
    settings_general_pathmapping = []
    settings_general_pathmapping.extend([list(a) for a in zip(settings_general_sourcepath, settings_general_destpath)])
    settings_general_sourcepath_movie = request.form.getlist('settings_general_sourcepath_movie[]')
    settings_general_destpath_movie = request.form.getlist('settings_general_destpath_movie[]')
    settings_general_pathmapping_movie = []
    settings_general_pathmapping_movie.extend(
        [list(a) for a in zip(settings_general_sourcepath_movie, settings_general_destpath_movie)])
    settings_general_single_language = request.form.get('settings_general_single_language')
    if settings_general_single_language is None:
        settings_general_single_language = 'False'
    else:
        settings_general_single_language = 'True'
    settings_general_use_sonarr = request.form.get('settings_general_use_sonarr')
    if settings_general_use_sonarr is None:
        settings_general_use_sonarr = 'False'
    else:
        settings_general_use_sonarr = 'True'
    settings_general_use_radarr = request.form.get('settings_general_use_radarr')
    if settings_general_use_radarr is None:
        settings_general_use_radarr = 'False'
    else:
        settings_general_use_radarr = 'True'
    settings_general_embedded = request.form.get('settings_general_embedded')
    if settings_general_embedded is None:
        settings_general_embedded = 'False'
    else:
        settings_general_embedded = 'True'
    settings_subfolder = request.form.get('settings_subfolder')
    settings_subfolder_custom = request.form.get('settings_subfolder_custom')
    settings_upgrade_subs = request.form.get('settings_upgrade_subs')
    if settings_upgrade_subs is None:
        settings_upgrade_subs = 'False'
    else:
        settings_upgrade_subs = 'True'
    settings_days_to_upgrade_subs = request.form.get('settings_days_to_upgrade_subs')
    settings_upgrade_manual = request.form.get('settings_upgrade_manual')
    if settings_upgrade_manual is None:
        settings_upgrade_manual = 'False'
    else:
        settings_upgrade_manual = 'True'

    settings.general.ip = text_type(settings_general_ip)
    settings.general.port = text_type(settings_general_port)
    settings.general.base_url = text_type(settings_general_baseurl)
    settings.general.path_mappings = text_type(settings_general_pathmapping)
    settings.general.single_language = text_type(settings_general_single_language)
    settings.general.use_sonarr = text_type(settings_general_use_sonarr)
    settings.general.use_radarr = text_type(settings_general_use_radarr)
    settings.general.path_mappings_movie = text_type(settings_general_pathmapping_movie)
    settings.general.subfolder = text_type(settings_subfolder)
    settings.general.subfolder_custom = text_type(settings_subfolder_custom)
    settings.general.use_embedded_subs = text_type(settings_general_embedded)
    settings.general.upgrade_subs = text_type(settings_upgrade_subs)
    settings.general.days_to_upgrade_subs = text_type(settings_days_to_upgrade_subs)
    settings.general.upgrade_manual = text_type(settings_upgrade_manual)

    settings_sonarr_ip = request.form.get('settings_sonarr_ip')
    settings_sonarr_port = request.form.get('settings_sonarr_port')
    settings_sonarr_baseurl = request.form.get('settings_sonarr_baseurl')
    settings_sonarr_ssl = request.form.get('settings_sonarr_ssl')
    if settings_sonarr_ssl is None:
        settings_sonarr_ssl = 'False'
    else:
        settings_sonarr_ssl = 'True'
    settings_sonarr_apikey = request.form.get('settings_sonarr_apikey')
    settings_sonarr_only_monitored = request.form.get('settings_sonarr_only_monitored')
    if settings_sonarr_only_monitored is None:
        settings_sonarr_only_monitored = 'False'
    else:
        settings_sonarr_only_monitored = 'True'

    settings.sonarr.ip = text_type(settings_sonarr_ip)
    settings.sonarr.port = text_type(settings_sonarr_port)
    settings.sonarr.base_url = text_type(settings_sonarr_baseurl)
    settings.sonarr.ssl = text_type(settings_sonarr_ssl)
    settings.sonarr.apikey = text_type(settings_sonarr_apikey)
    settings.sonarr.only_monitored = text_type(settings_sonarr_only_monitored)

    settings_radarr_ip = request.form.get('settings_radarr_ip')
    settings_radarr_port = request.form.get('settings_radarr_port')
    settings_radarr_baseurl = request.form.get('settings_radarr_baseurl')
    settings_radarr_ssl = request.form.get('settings_radarr_ssl')
    if settings_radarr_ssl is None:
        settings_radarr_ssl = 'False'
    else:
        settings_radarr_ssl = 'True'
    settings_radarr_apikey = request.form.get('settings_radarr_apikey')
    settings_radarr_only_monitored = request.form.get('settings_radarr_only_monitored')
    if settings_radarr_only_monitored is None:
        settings_radarr_only_monitored = 'False'
    else:
        settings_radarr_only_monitored = 'True'

    settings.radarr.ip = text_type(settings_radarr_ip)
    settings.radarr.port = text_type(settings_radarr_port)
    settings.radarr.base_url = text_type(settings_radarr_baseurl)
    settings.radarr.ssl = text_type(settings_radarr_ssl)
    settings.radarr.apikey = text_type(settings_radarr_apikey)
    settings.radarr.only_monitored = text_type(settings_radarr_only_monitored)

    settings_subliminal_providers = request.form.getlist('settings_subliminal_providers')
    settings.general.enabled_providers = u'' if not settings_subliminal_providers else ','.join(
        settings_subliminal_providers)

    settings_addic7ed_random_agents = request.form.get('settings_addic7ed_random_agents')
    if settings_addic7ed_random_agents is None:
        settings_addic7ed_random_agents = 'False'
    else:
        settings_addic7ed_random_agents = 'True'

    settings_opensubtitles_vip = request.form.get('settings_opensubtitles_vip')
    if settings_opensubtitles_vip is None:
        settings_opensubtitles_vip = 'False'
    else:
        settings_opensubtitles_vip = 'True'

    settings_opensubtitles_ssl = request.form.get('settings_opensubtitles_ssl')
    if settings_opensubtitles_ssl is None:
        settings_opensubtitles_ssl = 'False'
    else:
        settings_opensubtitles_ssl = 'True'

    settings_opensubtitles_skip_wrong_fps = request.form.get('settings_opensubtitles_skip_wrong_fps')
    if settings_opensubtitles_skip_wrong_fps is None:
        settings_opensubtitles_skip_wrong_fps = 'False'
    else:
        settings_opensubtitles_skip_wrong_fps = 'True'

    settings.addic7ed.username = request.form.get('settings_addic7ed_username') or ''
    settings.addic7ed.password = request.form.get('settings_addic7ed_password') or ''
    settings.addic7ed.random_agents = text_type(settings_addic7ed_random_agents) or ''
    settings.assrt.token = request.form.get('settings_assrt_token') or ''
    settings.legendasdivx.username = request.form.get('settings_legendasdivx_username') or ''
    settings.legendasdivx.password = request.form.get('settings_legendasdivx_password') or ''
    settings.legendastv.username = request.form.get('settings_legendastv_username') or ''
    settings.legendastv.password = request.form.get('settings_legendastv_password') or ''
    settings.opensubtitles.username = request.form.get('settings_opensubtitles_username') or ''
    settings.opensubtitles.password = request.form.get('settings_opensubtitles_password') or ''
    settings.opensubtitles.vip = text_type(settings_opensubtitles_vip)
    settings.opensubtitles.ssl = text_type(settings_opensubtitles_ssl)
    settings.opensubtitles.skip_wrong_fps = text_type(settings_opensubtitles_skip_wrong_fps)
    settings.xsubs.username = request.form.get('settings_xsubs_username') or ''
    settings.xsubs.password = request.form.get('settings_xsubs_password') or ''
    settings.napisy24.username = request.form.get('settings_napisy24_username') or ''
    settings.napisy24.password = request.form.get('settings_napisy24_password') or ''
    settings.subscene.username = request.form.get('settings_subscene_username') or ''
    settings.subscene.password = request.form.get('settings_subscene_password') or ''
    settings.titlovi.username = request.form.get('settings_titlovi_username') or ''
    settings.titlovi.password = request.form.get('settings_titlovi_password') or ''
    settings.betaseries.token = request.form.get('settings_betaseries_token') or ''

    settings_subliminal_languages = request.form.getlist('settings_subliminal_languages')
    # Disable all languages in DB
    database.execute("UPDATE table_settings_languages SET enabled=0")
    for item in settings_subliminal_languages:
        # Enable each desired language in DB
        database.execute("UPDATE table_settings_languages SET enabled=1 WHERE code2=?", (item,))

    settings_serie_default_enabled = request.form.get('settings_serie_default_enabled')
    if settings_serie_default_enabled is None:
        settings_serie_default_enabled = 'False'
    else:
        settings_serie_default_enabled = 'True'
    settings.general.serie_default_enabled = text_type(settings_serie_default_enabled)

    settings_serie_default_languages = str(request.form.getlist('settings_serie_default_languages'))
    if settings_serie_default_languages == "['None']":
        settings_serie_default_languages = 'None'
    settings.general.serie_default_language = text_type(settings_serie_default_languages)

    settings_serie_default_hi = request.form.get('settings_serie_default_hi')
    if settings_serie_default_hi is None:
        settings_serie_default_hi = 'False'
    else:
        settings_serie_default_hi = 'True'
    settings.general.serie_default_hi = text_type(settings_serie_default_hi)

    settings_movie_default_enabled = request.form.get('settings_movie_default_enabled')
    if settings_movie_default_enabled is None:
        settings_movie_default_enabled = 'False'
    else:
        settings_movie_default_enabled = 'True'
    settings.general.movie_default_enabled = text_type(settings_movie_default_enabled)

    settings_movie_default_languages = str(request.form.getlist('settings_movie_default_languages'))
    if settings_movie_default_languages == "['None']":
        settings_movie_default_languages = 'None'
    settings.general.movie_default_language = text_type(settings_movie_default_languages)

    settings_movie_default_hi = request.form.get('settings_movie_default_hi')
    if settings_movie_default_hi is None:
        settings_movie_default_hi = 'False'
    else:
        settings_movie_default_hi = 'True'
    settings.general.movie_default_hi = text_type(settings_movie_default_hi)

    settings_movie_default_forced = str(request.form.get('settings_movie_default_forced'))
    settings.general.movie_default_forced = text_type(settings_movie_default_forced)

    with open(os.path.join(args.config_dir, 'config', 'config.ini'), 'w+') as handle:
        settings.write(handle)

    configured()
    return redirect(base_url)


@app.route('/emptylog')
@login_required
def emptylog():
    ref = request.environ['HTTP_REFERER']

    empty_log()
    logging.info('BAZARR Log file emptied')

    redirect(ref)


@app.route('/bazarr.log')
@login_required
def download_log():
    return send_file(os.path.join(args.config_dir, 'log/'),
                     attachment_filename='bazarr.log')


@app.route('/image_proxy/<path:url>', methods=['GET'])
@login_required
def image_proxy(url):
    apikey = settings.sonarr.apikey
    url_image = (url_sonarr() + '/' + url + '?apikey=' + apikey).replace('poster-250', 'poster-500')
    try:
        req = requests.get(url_image, stream=True, timeout=15, verify=False)
    except:
        return None
    else:
        return Response(stream_with_context(req.iter_content(2048)), content_type=req.headers['content-type'])


@app.route('/image_proxy_movies/<path:url>', methods=['GET'])
@login_required
def image_proxy_movies(url):
    apikey = settings.radarr.apikey
    url_image = url_radarr() + '/' + url + '?apikey=' + apikey
    try:
        req = requests.get(url_image, stream=True, timeout=15, verify=False)
    except:
        return None
    else:
        return Response(stream_with_context(req.iter_content(2048)), content_type=req.headers['content-type'])


@app.route("/")
@login_required
def redirect_root():
    if settings.general.getboolean('use_sonarr'):
        return redirect(url_for('series'))
    elif settings.general.getboolean('use_radarr'):
        return redirect(url_for('movies'))
    elif not settings.general.enabled_providers:
        return redirect('/wizard')
    else:
        return redirect('/settings')


@app.route('/series/')
@login_required
def series():
    return render_template('series.html')


@app.route('/serieseditor/')
@login_required
def serieseditor():
    return render_template('serieseditor.html')


@app.route('/search_json/<query>', methods=['GET'])
@login_required
def search_json(query):


    query = '%' + query + '%'
    search_list = []

    if settings.general.getboolean('use_sonarr'):
        # Get matching series
        series = database.execute("SELECT title, sonarrSeriesId, year FROM table_shows WHERE title LIKE ? ORDER BY "
                                  "title ASC", (query,))
        for serie in series:
            search_list.append(dict([('name', re.sub(r'\ \(\d{4}\)', '', serie['title']) + ' (' + serie['year'] + ')'),
                                     ('url', '/episodes/' + str(serie['sonarrSeriesId']))]))

    if settings.general.getboolean('use_radarr'):
        # Get matching movies
        movies = database.execute("SELECT title, radarrId, year FROM table_movies WHERE title LIKE ? ORDER BY "
                                  "title ASC", (query,))
        for movie in movies:
            search_list.append(dict([('name', re.sub(r'\ \(\d{4}\)', '', movie['title']) + ' (' + movie['year'] + ')'),
                                     ('url', '/movie/' + str(movie['radarrId']))]))

    request.content_type = 'application/json'
    return dict(items=search_list)


@app.route('/episodes/<no>')
@login_required
def episodes(no):
    return render_template('episodes.html', id=str(no))


@app.route('/movies')
@login_required
def movies():
    return render_template('movies.html')


@app.route('/movieseditor')
@login_required
def movieseditor():
    return render_template('movieseditor.html')


@app.route('/movie/<no>')
@login_required
def movie(no):
    return render_template('movie.html', id=str(no))


@app.route('/scan_disk_movie/<int:no>', methods=['GET'])
@login_required
def scan_disk_movie(no):
    movies_scan_subtitles(no)
    return '', 200


@app.route('/search_missing_subtitles_movie/<int:no>', methods=['GET'])
@login_required
def search_missing_subtitles_movie(no):

    ref = request.environ['HTTP_REFERER']

    scheduler.add_job(movies_download_subtitles, args=[no], name=('movies_download_subtitles_' + str(no)))
    redirect(ref)


@app.route('/historyseries/')
@login_required
def historyseries():
    return render_template('historyseries.html')


@app.route('/historymovies/')
@login_required
def historymovies():
    return render_template('historymovies.html')


@app.route('/wanted')
@login_required
def wanted():

    return render_template('wanted.html', bazarr_version=bazarr_version, base_url=base_url, current_port=settings.general.port)


@app.route('/wantedseries')
@login_required
def wantedseries():


    if settings.sonarr.getboolean('only_monitored'):
        monitored_only_query_string = " AND monitored='True'"
    else:
        monitored_only_query_string = ''

    missing_count = database.execute("SELECT COUNT(*) as count FROM table_episodes WHERE missing_subtitles != '[]'" +
                                     monitored_only_query_string, only_one=True)['count']
    page = request.data
    if page == "":
        page = "1"
    page_size = int(settings.general.page_size)
    offset = (int(page) - 1) * page_size
    max_page = int(math.ceil(missing_count / (page_size + 0.0)))

    data = database.execute("SELECT table_shows.title as seriesTitle, "
                            "table_episodes.season || 'x' || table_episodes.episode as episode_number, "
                            "table_episodes.title as episodeTitle, table_episodes.missing_subtitles, table_episodes.sonarrSeriesId, "
                            "table_episodes.path, table_shows.hearing_impaired, table_episodes.sonarrEpisodeId, "
                            "table_episodes.scene_name, table_episodes.failedAttempts FROM table_episodes "
                            "INNER JOIN table_shows on table_shows.sonarrSeriesId = table_episodes.sonarrSeriesId "
                            "WHERE table_episodes.missing_subtitles != '[]'" + monitored_only_query_string +
                            " ORDER BY table_episodes._rowid_ DESC LIMIT ? OFFSET ?", (page_size, offset))
    # path_replace
    dict_mapper.path_replace(data)

    return render_template('wantedseries.html', bazarr_version=bazarr_version, rows=data, missing_count=missing_count, page=page,
                    max_page=max_page, base_url=base_url, page_size=page_size, current_port=settings.general.port)


@app.route('/wantedmovies')
@login_required
def wantedmovies():


    if settings.radarr.getboolean('only_monitored'):
        monitored_only_query_string = " AND monitored='True'"
    else:
        monitored_only_query_string = ''

    missing_count = database.execute("SELECT COUNT(*) as count FROM table_movies WHERE missing_subtitles != '[]'" +
                                     monitored_only_query_string, only_one=True)['count']
    page = request.args.page
    if page == "":
        page = "1"
    page_size = int(settings.general.page_size)
    offset = (int(page) - 1) * page_size
    max_page = int(math.ceil(missing_count / (page_size + 0.0)))

    data = database.execute("SELECT title, missing_subtitles, radarrId, path, hearing_impaired, sceneName, "
                            "failedAttempts FROM table_movies WHERE missing_subtitles != '[]'" +
                            monitored_only_query_string + " ORDER BY _rowid_ DESC LIMIT ? OFFSET ?",
                            (page_size, offset))
    # path_replace
    dict_mapper.path_replace_movie(data)

    return render_template('wantedmovies.html', bazarr_version=bazarr_version, rows=data,
                    missing_count=missing_count, page=page, max_page=max_page, base_url=base_url, page_size=page_size,
                    current_port=settings.general.port)


@app.route('/wanted_search_missing_subtitles')
@login_required
def wanted_search_missing_subtitles_list():

    ref = request.environ['HTTP_REFERER']

    scheduler.add_job(wanted_search_missing_subtitles, name='manual_wanted_search_missing_subtitles')
    redirect(ref)


@app.route('/settings/')
@login_required
def _settings():


    settings_languages = database.execute("SELECT * FROM table_settings_languages ORDER BY name")
    settings_providers = sorted(provider_manager.names())
    settings_notifier = database.execute("SELECT * FROM table_settings_notifier ORDER BY name")

    return render_template('settings.html', bazarr_version=bazarr_version, settings=settings, settings_languages=settings_languages,
                    settings_providers=settings_providers, settings_notifier=settings_notifier, base_url=base_url,
                    current_port=settings.general.port, ast=ast, args=args, sys=sys)


@app.route('/save_settings', methods=['POST'])
@login_required
def save_settings():

    ref = request.environ['HTTP_REFERER']

    settings_general_ip = request.form.get('settings_general_ip')
    settings_general_port = request.form.get('settings_general_port')
    settings_general_baseurl = request.form.get('settings_general_baseurl')
    if not settings_general_baseurl.endswith('/'):
        settings_general_baseurl += '/'
    settings_general_debug = request.form.get('settings_general_debug')
    if settings_general_debug is None:
        settings_general_debug = 'False'
    else:
        settings_general_debug = 'True'
    settings_general_chmod_enabled = request.form.get('settings_general_chmod_enabled')
    if settings_general_chmod_enabled is None:
        settings_general_chmod_enabled = 'False'
    else:
        settings_general_chmod_enabled = 'True'
    settings_general_chmod = request.form.get('settings_general_chmod')
    settings_general_sourcepath = request.form.getlist('settings_general_sourcepath')
    settings_general_destpath = request.form.getlist('settings_general_destpath')
    settings_general_pathmapping = []
    settings_general_pathmapping.extend([list(a) for a in zip(settings_general_sourcepath, settings_general_destpath)])
    settings_general_sourcepath_movie = request.form.getlist('settings_general_sourcepath_movie')
    settings_general_destpath_movie = request.form.getlist('settings_general_destpath_movie')
    settings_general_pathmapping_movie = []
    settings_general_pathmapping_movie.extend(
        [list(a) for a in zip(settings_general_sourcepath_movie, settings_general_destpath_movie)])
    settings_general_branch = request.form.get('settings_general_branch')
    settings_general_automatic = request.form.get('settings_general_automatic')
    if settings_general_automatic is None:
        settings_general_automatic = 'False'
    else:
        settings_general_automatic = 'True'
    settings_general_update_restart = request.form.get('settings_general_update_restart')
    if settings_general_update_restart is None:
        settings_general_update_restart = 'False'
    else:
        settings_general_update_restart = 'True'
    settings_analytics_enabled = request.form.get('settings_analytics_enabled')
    if settings_analytics_enabled is None:
        settings_analytics_enabled = 'False'
    else:
        settings_analytics_enabled = 'True'
    settings_general_single_language = request.form.get('settings_general_single_language')
    if settings_general_single_language is None:
        settings_general_single_language = 'False'
    else:
        settings_general_single_language = 'True'
    settings_general_wanted_search_frequency = request.form.get('settings_general_wanted_search_frequency')
    settings_general_scenename = request.form.get('settings_general_scenename')
    if settings_general_scenename is None:
        settings_general_scenename = 'False'
    else:
        settings_general_scenename = 'True'
    settings_general_embedded = request.form.get('settings_general_embedded')
    if settings_general_embedded is None:
        settings_general_embedded = 'False'
    else:
        settings_general_embedded = 'True'
    settings_general_utf8_encode = request.form.get('settings_general_utf8_encode')
    if settings_general_utf8_encode is None:
        settings_general_utf8_encode = 'False'
    else:
        settings_general_utf8_encode = 'True'
    settings_general_ignore_pgs = request.form.get('settings_general_ignore_pgs')
    if settings_general_ignore_pgs is None:
        settings_general_ignore_pgs = 'False'
    else:
        settings_general_ignore_pgs = 'True'
    settings_general_adaptive_searching = request.form.get('settings_general_adaptive_searching')
    if settings_general_adaptive_searching is None:
        settings_general_adaptive_searching = 'False'
    else:
        settings_general_adaptive_searching = 'True'
    settings_general_multithreading = request.form.get('settings_general_multithreading')
    if settings_general_multithreading is None:
        settings_general_multithreading = 'False'
    else:
        settings_general_multithreading = 'True'
    settings_general_minimum_score = request.form.get('settings_general_minimum_score')
    settings_general_minimum_score_movies = request.form.get('settings_general_minimum_score_movies')
    settings_general_use_postprocessing = request.form.get('settings_general_use_postprocessing')
    if settings_general_use_postprocessing is None:
        settings_general_use_postprocessing = 'False'
    else:
        settings_general_use_postprocessing = 'True'
    settings_general_postprocessing_cmd = request.form.get('settings_general_postprocessing_cmd')
    settings_general_use_sonarr = request.form.get('settings_general_use_sonarr')
    if settings_general_use_sonarr is None:
        settings_general_use_sonarr = 'False'
    else:
        settings_general_use_sonarr = 'True'
    settings_general_use_radarr = request.form.get('settings_general_use_radarr')
    if settings_general_use_radarr is None:
        settings_general_use_radarr = 'False'
    else:
        settings_general_use_radarr = 'True'
    settings_page_size = request.form.get('settings_page_size')
    settings_subfolder = request.form.get('settings_subfolder')
    settings_subfolder_custom = request.form.get('settings_subfolder_custom')
    settings_upgrade_subs = request.form.get('settings_upgrade_subs')
    if settings_upgrade_subs is None:
        settings_upgrade_subs = 'False'
    else:
        settings_upgrade_subs = 'True'
    settings_upgrade_subs_frequency = request.form.get('settings_upgrade_subs_frequency')
    settings_days_to_upgrade_subs = request.form.get('settings_days_to_upgrade_subs')
    settings_upgrade_manual = request.form.get('settings_upgrade_manual')
    if settings_upgrade_manual is None:
        settings_upgrade_manual = 'False'
    else:
        settings_upgrade_manual = 'True'
    settings_anti_captcha_provider = request.form.get('settings_anti_captcha_provider')
    settings_anti_captcha_key = request.form.get('settings_anti_captcha_key')
    settings_death_by_captcha_username = request.form.get('settings_death_by_captcha_username')
    settings_death_by_captcha_password = request.form.get('settings_death_by_captcha_password')

    before = (six.text_type(settings.general.ip), int(settings.general.port), six.text_type(settings.general.base_url),
              six.text_type(settings.general.path_mappings), six.text_type(settings.general.getboolean('use_sonarr')),
              six.text_type(settings.general.getboolean('use_radarr')), six.text_type(settings.general.path_mappings_movie))
    after = (six.text_type(settings_general_ip), int(settings_general_port), six.text_type(settings_general_baseurl),
             six.text_type(settings_general_pathmapping), six.text_type(settings_general_use_sonarr),
             six.text_type(settings_general_use_radarr), six.text_type(settings_general_pathmapping_movie))

    settings.general.ip = text_type(settings_general_ip)
    settings.general.port = text_type(settings_general_port)
    settings.general.base_url = text_type(settings_general_baseurl)
    settings.general.path_mappings = text_type(settings_general_pathmapping)
    settings.general.debug = text_type(settings_general_debug)
    settings.general.chmod_enabled = text_type(settings_general_chmod_enabled)
    settings.general.chmod = text_type(settings_general_chmod)
    settings.general.branch = text_type(settings_general_branch)
    settings.general.auto_update = text_type(settings_general_automatic)
    settings.general.update_restart = text_type(settings_general_update_restart)
    settings.analytics.enabled = text_type(settings_analytics_enabled)
    settings.general.single_language = text_type(settings_general_single_language)
    settings.general.minimum_score = text_type(settings_general_minimum_score)
    settings.general.wanted_search_frequency = text_type(settings_general_wanted_search_frequency)
    settings.general.use_scenename = text_type(settings_general_scenename)
    settings.general.use_postprocessing = text_type(settings_general_use_postprocessing)
    settings.general.postprocessing_cmd = text_type(settings_general_postprocessing_cmd)
    settings.general.use_sonarr = text_type(settings_general_use_sonarr)
    settings.general.use_radarr = text_type(settings_general_use_radarr)
    settings.general.path_mappings_movie = text_type(settings_general_pathmapping_movie)
    settings.general.page_size = text_type(settings_page_size)
    settings.general.subfolder = text_type(settings_subfolder)
    if settings.general.subfolder == 'current':
        settings.general.subfolder_custom = ''
    else:
        settings.general.subfolder_custom = text_type(settings_subfolder_custom)
    settings.general.upgrade_subs = text_type(settings_upgrade_subs)
    settings.general.upgrade_frequency = text_type(settings_upgrade_subs_frequency)
    settings.general.days_to_upgrade_subs = text_type(settings_days_to_upgrade_subs)
    settings.general.upgrade_manual = text_type(settings_upgrade_manual)
    settings.general.anti_captcha_provider = text_type(settings_anti_captcha_provider)
    settings.anticaptcha.anti_captcha_key = text_type(settings_anti_captcha_key)
    settings.deathbycaptcha.username = text_type(settings_death_by_captcha_username)
    settings.deathbycaptcha.password = text_type(settings_death_by_captcha_password)

    # set anti-captcha provider and key
    if settings.general.anti_captcha_provider == 'anti-captcha':
        os.environ["ANTICAPTCHA_CLASS"] = 'AntiCaptchaProxyLess'
        os.environ["ANTICAPTCHA_ACCOUNT_KEY"] = str(settings.anticaptcha.anti_captcha_key)
    elif settings.general.anti_captcha_provider == 'death-by-captcha':
        os.environ["ANTICAPTCHA_CLASS"] = 'DeathByCaptchaProxyLess'
        os.environ["ANTICAPTCHA_ACCOUNT_KEY"] = str(':'.join(
            {settings.deathbycaptcha.username, settings.deathbycaptcha.password}))
    else:
        os.environ["ANTICAPTCHA_CLASS"] = ''

    settings.general.minimum_score_movie = text_type(settings_general_minimum_score_movies)
    settings.general.use_embedded_subs = text_type(settings_general_embedded)
    settings.general.utf8_encode = text_type(settings_general_utf8_encode)
    settings.general.ignore_pgs_subs = text_type(settings_general_ignore_pgs)
    settings.general.adaptive_searching = text_type(settings_general_adaptive_searching)
    settings.general.multithreading = text_type(settings_general_multithreading)

    if after != before:
        configured()

    settings_proxy_type = request.form.get('settings_proxy_type')
    settings_proxy_url = request.form.get('settings_proxy_url')
    settings_proxy_port = request.form.get('settings_proxy_port')
    settings_proxy_username = request.form.get('settings_proxy_username')
    settings_proxy_password = request.form.get('settings_proxy_password')
    settings_proxy_exclude = request.form.get('settings_proxy_exclude')

    before_proxy_password = (six.text_type(settings.proxy.type), six.text_type(settings.proxy.exclude))
    if before_proxy_password[0] != settings_proxy_type:
        configured()
    if before_proxy_password[1] == settings_proxy_password:
        settings.proxy.type = text_type(settings_proxy_type)
        settings.proxy.url = text_type(settings_proxy_url)
        settings.proxy.port = text_type(settings_proxy_port)
        settings.proxy.username = text_type(settings_proxy_username)
        settings.proxy.exclude = text_type(settings_proxy_exclude)
    else:
        settings.proxy.type = text_type(settings_proxy_type)
        settings.proxy.url = text_type(settings_proxy_url)
        settings.proxy.port = text_type(settings_proxy_port)
        settings.proxy.username = text_type(settings_proxy_username)
        settings.proxy.password = text_type(settings_proxy_password)
        settings.proxy.exclude = text_type(settings_proxy_exclude)

    settings_auth_type = request.form.get('settings_auth_type')
    settings_auth_username = request.form.get('settings_auth_username')
    settings_auth_password = request.form.get('settings_auth_password')

    if settings.auth.type != settings_auth_type:
        configured()
    if settings.auth.password == settings_auth_password:
        settings.auth.type = text_type(settings_auth_type)
        settings.auth.username = text_type(settings_auth_username)
    else:
        settings.auth.type = text_type(settings_auth_type)
        settings.auth.username = text_type(settings_auth_username)
        settings.auth.password = hashlib.md5(settings_auth_password.encode('utf-8')).hexdigest()
    settings.auth.apikey = request.form.get('settings_auth_apikey')

    settings_sonarr_ip = request.form.get('settings_sonarr_ip')
    settings_sonarr_port = request.form.get('settings_sonarr_port')
    settings_sonarr_baseurl = request.form.get('settings_sonarr_baseurl')
    settings_sonarr_ssl = request.form.get('settings_sonarr_ssl')
    if settings_sonarr_ssl is None:
        settings_sonarr_ssl = 'False'
    else:
        settings_sonarr_ssl = 'True'
    settings_sonarr_apikey = request.form.get('settings_sonarr_apikey')
    settings_sonarr_only_monitored = request.form.get('settings_sonarr_only_monitored')
    if settings_sonarr_only_monitored is None:
        settings_sonarr_only_monitored = 'False'
    else:
        settings_sonarr_only_monitored = 'True'
    settings_sonarr_sync = request.form.get('settings_sonarr_sync')
    settings_sonarr_sync_day = request.form.get('settings_sonarr_sync_day')
    settings_sonarr_sync_hour = request.form.get('settings_sonarr_sync_hour')

    settings.sonarr.ip = text_type(settings_sonarr_ip)
    settings.sonarr.port = text_type(settings_sonarr_port)
    settings.sonarr.base_url = text_type(settings_sonarr_baseurl)
    settings.sonarr.ssl = text_type(settings_sonarr_ssl)
    settings.sonarr.apikey = text_type(settings_sonarr_apikey)
    settings.sonarr.only_monitored = text_type(settings_sonarr_only_monitored)
    settings.sonarr.full_update = text_type(settings_sonarr_sync)
    settings.sonarr.full_update_day = text_type(settings_sonarr_sync_day)
    settings.sonarr.full_update_hour = text_type(settings_sonarr_sync_hour)

    settings_radarr_ip = request.form.get('settings_radarr_ip')
    settings_radarr_port = request.form.get('settings_radarr_port')
    settings_radarr_baseurl = request.form.get('settings_radarr_baseurl')
    settings_radarr_ssl = request.form.get('settings_radarr_ssl')
    if settings_radarr_ssl is None:
        settings_radarr_ssl = 'False'
    else:
        settings_radarr_ssl = 'True'
    settings_radarr_apikey = request.form.get('settings_radarr_apikey')
    settings_radarr_only_monitored = request.form.get('settings_radarr_only_monitored')
    if settings_radarr_only_monitored is None:
        settings_radarr_only_monitored = 'False'
    else:
        settings_radarr_only_monitored = 'True'
    settings_radarr_sync = request.form.get('settings_radarr_sync')
    settings_radarr_sync_day = request.form.get('settings_radarr_sync_day')
    settings_radarr_sync_hour = request.form.get('settings_radarr_sync_hour')

    settings.radarr.ip = text_type(settings_radarr_ip)
    settings.radarr.port = text_type(settings_radarr_port)
    settings.radarr.base_url = text_type(settings_radarr_baseurl)
    settings.radarr.ssl = text_type(settings_radarr_ssl)
    settings.radarr.apikey = text_type(settings_radarr_apikey)
    settings.radarr.only_monitored = text_type(settings_radarr_only_monitored)
    settings.radarr.full_update = text_type(settings_radarr_sync)
    settings.radarr.full_update_day = text_type(settings_radarr_sync_day)
    settings.radarr.full_update_hour = text_type(settings_radarr_sync_hour)

    settings_subliminal_providers = request.form.getlist('settings_subliminal_providers')
    settings.general.enabled_providers = u'' if not settings_subliminal_providers else ','.join(
        settings_subliminal_providers)

    settings_addic7ed_random_agents = request.form.get('settings_addic7ed_random_agents')
    if settings_addic7ed_random_agents is None:
        settings_addic7ed_random_agents = 'False'
    else:
        settings_addic7ed_random_agents = 'True'

    settings_opensubtitles_vip = request.form.get('settings_opensubtitles_vip')
    if settings_opensubtitles_vip is None:
        settings_opensubtitles_vip = 'False'
    else:
        settings_opensubtitles_vip = 'True'

    settings_opensubtitles_ssl = request.form.get('settings_opensubtitles_ssl')
    if settings_opensubtitles_ssl is None:
        settings_opensubtitles_ssl = 'False'
    else:
        settings_opensubtitles_ssl = 'True'

    settings_opensubtitles_skip_wrong_fps = request.form.get('settings_opensubtitles_skip_wrong_fps')
    if settings_opensubtitles_skip_wrong_fps is None:
        settings_opensubtitles_skip_wrong_fps = 'False'
    else:
        settings_opensubtitles_skip_wrong_fps = 'True'

    settings.addic7ed.username = request.form.get('settings_addic7ed_username')
    settings.addic7ed.password = request.form.get('settings_addic7ed_password')
    settings.addic7ed.random_agents = text_type(settings_addic7ed_random_agents)
    settings.assrt.token = request.form.get('settings_assrt_token')
    settings.legendasdivx.username = request.form.get('settings_legendasdivx_username')
    settings.legendasdivx.password = request.form.get('settings_legendasdivx_password')
    settings.legendastv.username = request.form.get('settings_legendastv_username')
    settings.legendastv.password = request.form.get('settings_legendastv_password')
    settings.opensubtitles.username = request.form.get('settings_opensubtitles_username')
    settings.opensubtitles.password = request.form.get('settings_opensubtitles_password')
    settings.opensubtitles.vip = text_type(settings_opensubtitles_vip)
    settings.opensubtitles.ssl = text_type(settings_opensubtitles_ssl)
    settings.opensubtitles.skip_wrong_fps = text_type(settings_opensubtitles_skip_wrong_fps)
    settings.xsubs.username = request.form.get('settings_xsubs_username')
    settings.xsubs.password = request.form.get('settings_xsubs_password')
    settings.napisy24.username = request.form.get('settings_napisy24_username')
    settings.napisy24.password = request.form.get('settings_napisy24_password')
    settings.subscene.username = request.form.get('settings_subscene_username')
    settings.subscene.password = request.form.get('settings_subscene_password')
    settings.titlovi.username = request.form.get('settings_titlovi_username')
    settings.titlovi.password = request.form.get('settings_titlovi_password')
    settings.betaseries.token = request.form.get('settings_betaseries_token')

    settings_subliminal_languages = request.form.getlist('settings_subliminal_languages')
    database.execute("UPDATE table_settings_languages SET enabled=0")
    for item in settings_subliminal_languages:
        database.execute("UPDATE table_settings_languages SET enabled=1 WHERE code2=?", (item,))

    settings_serie_default_enabled = request.form.get('settings_serie_default_enabled')
    if settings_serie_default_enabled is None:
        settings_serie_default_enabled = 'False'
    else:
        settings_serie_default_enabled = 'True'
    settings.general.serie_default_enabled = text_type(settings_serie_default_enabled)

    settings_serie_default_languages = str(request.form.getlist('settings_serie_default_languages'))
    if settings_serie_default_languages == "['None']":
        settings_serie_default_languages = 'None'
    settings.general.serie_default_language = text_type(settings_serie_default_languages)

    settings_serie_default_hi = request.form.get('settings_serie_default_hi')
    if settings_serie_default_hi is None:
        settings_serie_default_hi = 'False'
    else:
        settings_serie_default_hi = 'True'
    settings.general.serie_default_hi = text_type(settings_serie_default_hi)

    settings_serie_default_forced = str(request.form.get('settings_serie_default_forced'))
    settings.general.serie_default_forced = text_type(settings_serie_default_forced)

    settings_movie_default_enabled = request.form.get('settings_movie_default_enabled')
    if settings_movie_default_enabled is None:
        settings_movie_default_enabled = 'False'
    else:
        settings_movie_default_enabled = 'True'
    settings.general.movie_default_enabled = text_type(settings_movie_default_enabled)

    settings_movie_default_languages = str(request.form.getlist('settings_movie_default_languages'))
    if settings_movie_default_languages == "['None']":
        settings_movie_default_languages = 'None'
    settings.general.movie_default_language = text_type(settings_movie_default_languages)

    settings_movie_default_hi = request.form.get('settings_movie_default_hi')
    if settings_movie_default_hi is None:
        settings_movie_default_hi = 'False'
    else:
        settings_movie_default_hi = 'True'
    settings.general.movie_default_hi = text_type(settings_movie_default_hi)

    settings_movie_default_forced = str(request.form.get('settings_movie_default_forced'))
    settings.general.movie_default_forced = text_type(settings_movie_default_forced)

    with open(os.path.join(args.config_dir, 'config', 'config.ini'), 'w+') as handle:
        settings.write(handle)

    configure_logging(settings.general.getboolean('debug') or args.debug)

    notifiers = database.execute("SELECT * FROM table_settings_notifier ORDER BY name")
    for notifier in notifiers:
        enabled = request.form.get('settings_notifier_' + notifier['name'] + '_enabled')
        if enabled == 'on':
            enabled = 1
        else:
            enabled = 0
        notifier_url = request.form.get('settings_notifier_' + notifier['name'] + '_url')
        database.execute("UPDATE table_settings_notifier SET enabled=?, url=? WHERE name=?",
                         (enabled,notifier_url,notifier['name']))

    scheduler.update_configurable_tasks()
    logging.info('BAZARR Settings saved succesfully.')

    if ref.find('saved=true') > 0:
        return redirect(ref)
    else:
        return redirect(ref + "?saved=true")


@app.route('/check_update')
@login_required
def check_update():

    ref = request.environ['HTTP_REFERER']

    if not args.no_update:
        check_and_apply_update()

    redirect(ref)


@app.route('/system')
@login_required
def system():


    task_list = scheduler.get_task_list()

    throttled_providers = list_throttled_providers()

    try:
        with io.open(os.path.join(args.config_dir, 'config', 'releases.txt'), 'r', encoding='UTF-8') as f:
            releases = ast.literal_eval(f.read())
    except Exception as e:
        releases = []
        logging.exception(
            'BAZARR cannot parse releases caching file: ' + os.path.join(args.config_dir, 'config', 'releases.txt'))

    sonarr_version = get_sonarr_version()

    radarr_version = get_radarr_version()

    page_size = int(settings.general.page_size)

    return render_template('system.html', bazarr_version=bazarr_version,
                    sonarr_version=sonarr_version, radarr_version=radarr_version,
                    operating_system=platform.platform(), python_version=platform.python_version(),
                    config_dir=args.config_dir, bazarr_dir=os.path.normcase(os.path.dirname(os.path.dirname(__file__))),
                    base_url=base_url, task_list=task_list, page_size=page_size, releases=releases,
                    current_port=settings.general.port, throttled_providers=throttled_providers)


@app.route('/logs')
@login_required
def get_logs():

    logs = []
    with io.open(os.path.join(args.config_dir, 'log', 'bazarr.log'), encoding='UTF-8') as file:
        for line in file.readlines():
            lin = []
            lin = line.split('|')
            logs.append(lin)
        logs.reverse()

    return dict(data=logs)


@app.route('/execute/<taskid>')
@login_required
def execute_task(taskid):
    scheduler.execute_now(taskid)
    return '', 200


@app.route('/remove_subtitles_movie', methods=['POST'])
@login_required
def remove_subtitles_movie():
    moviePath = request.form.get('moviePath')
    language = request.form.get('language')
    subtitlesPath = request.form.get('subtitlesPath')
    radarrId = request.form.get('radarrId')

    try:
        os.remove(subtitlesPath)
        result = language_from_alpha3(language) + " subtitles deleted from disk."
        history_log_movie(0, radarrId, result, language=alpha2_from_alpha3(language))
    except OSError as e:
        logging.exception('BAZARR cannot delete subtitles file: ' + subtitlesPath)
    store_subtitles_movie(path_replace_reverse_movie(moviePath), moviePath)


@app.route('/get_subtitle_movie', methods=['POST'])
@login_required
def get_subtitle_movie():

    ref = request.environ['HTTP_REFERER']

    moviePath = request.form.get('moviePath')
    sceneName = request.form.get('sceneName')
    if sceneName == "null":
        sceneName = "None"
    language = request.form.get('language')
    hi = request.form.get('hi').capitalize()
    forced = request.form.get('forced').capitalize()
    radarrId = request.form.get('radarrId')
    title = request.form.get('title')
    providers_list = get_providers()
    providers_auth = get_providers_auth()

    try:
        result = download_subtitle(moviePath, language, hi, forced, providers_list, providers_auth, sceneName, title,
                                   'movie')
        if result is not None:
            message = result[0]
            path = result[1]
            forced = result[5]
            language_code = result[2] + ":forced" if forced else result[2]
            provider = result[3]
            score = result[4]
            history_log_movie(1, radarrId, message, path, language_code, provider, score)
            send_notifications_movie(radarrId, message)
            store_subtitles_movie(path, moviePath)
        redirect(ref)
    except OSError:
        pass


@app.route('/manual_search_movie', methods=['POST'])
@login_required
def manual_search_movie_json():


    moviePath = request.form.get('moviePath')
    sceneName = request.form.get('sceneName')
    if sceneName == "null":
        sceneName = "None"
    language = request.form.get('language')
    hi = request.form.get('hi').capitalize()
    forced = request.form.get('forced').capitalize()
    title = request.form.get('title')
    providers_list = get_providers()
    providers_auth = get_providers_auth()

    data = manual_search(moviePath, language, hi, forced, providers_list, providers_auth, sceneName, title, 'movie')
    return dict(data=data)


@app.route('/manual_get_subtitle_movie', methods=['POST'])
@login_required
def manual_get_subtitle_movie():

    ref = request.environ['HTTP_REFERER']

    moviePath = request.form.get('moviePath')
    sceneName = request.form.get('sceneName')
    if sceneName == "null":
        sceneName = "None"
    language = request.form.get('language')
    hi = request.form.get('hi').capitalize()
    forced = request.form.get('forced').capitalize()
    selected_provider = request.form.get('provider')
    subtitle = request.form.get('subtitle')
    radarrId = request.form.get('radarrId')
    title = request.form.get('title')
    providers_auth = get_providers_auth()

    try:
        result = manual_download_subtitle(moviePath, language, hi, forced, subtitle, selected_provider, providers_auth,
                                          sceneName, title, 'movie')
        if result is not None:
            message = result[0]
            path = result[1]
            forced = result[5]
            language_code = result[2] + ":forced" if forced else result[2]
            provider = result[3]
            score = result[4]
            history_log_movie(2, radarrId, message, path, language_code, provider, score)
            send_notifications_movie(radarrId, message)
            store_subtitles_movie(path, moviePath)
        redirect(ref)
    except OSError:
        pass


@app.route('/manual_upload_subtitle_movie', methods=['POST'])
@login_required
def perform_manual_upload_subtitle_movie():

    ref = request.environ['HTTP_REFERER']

    moviePath = request.form.get('moviePath')
    sceneName = request.form.get('sceneName')
    if sceneName == "null":
        sceneName = "None"
    language = request.form.get('language')
    forced = True if request.form.get('forced') == '1' else False
    upload = request.files.get('upload')
    radarrId = request.form.get('radarrId')
    title = request.form.get('title')

    _, ext = os.path.splitext(upload.filename)

    if ext not in SUBTITLE_EXTENSIONS:
        raise ValueError('A subtitle of an invalid format was uploaded.')

    try:
        result = manual_upload_subtitle(path=moviePath,
                                        language=language,
                                        forced=forced,
                                        title=title,
                                        scene_name=sceneName,
                                        media_type='series',
                                        subtitle=upload)

        if result is not None:
            message = result[0]
            path = result[1]
            language_code = language + ":forced" if forced else language
            provider = "manual"
            score = 120
            history_log_movie(4, radarrId, message, path, language_code, provider, score)
            send_notifications_movie(radarrId, message)
            store_subtitles_movie(path, moviePath)

        redirect(ref)
    except OSError:
        pass


def configured():
    database.execute("UPDATE system SET configured = 1")


@app.route('/api/series/wanted')
def api_wanted():
    data = database.execute("SELECT table_shows.title as seriesTitle, table_episodes.season || 'x' || table_episodes.episode as episode_number, "
                            "table_episodes.title as episodeTitle, table_episodes.missing_subtitles FROM table_episodes "
                            "INNER JOIN table_shows on table_shows.sonarrSeriesId = table_episodes.sonarrSeriesId "
                            "WHERE table_episodes.missing_subtitles != '[]' ORDER BY table_episodes._rowid_ DESC "
                            "LIMIT 10")

    wanted_subs = []
    for item in data:
        wanted_subs.append([item['seriesTitle'], item['episode_number'], item['episodeTitle'], item['missing_subtitles']])

    return dict(subtitles=wanted_subs)


@app.route('/api/series/history')
def api_history():
    data = database.execute("SELECT table_shows.title as seriesTitle, "
                            "table_episodes.season || 'x' || table_episodes.episode as episode_number, "
                            "table_episodes.title as episodeTitle, "
                            "strftime('%Y-%m-%d', datetime(table_history.timestamp, 'unixepoch')) as date, "
                            "table_history.description FROM table_history "
                            "INNER JOIN table_shows on table_shows.sonarrSeriesId = table_history.sonarrSeriesId "
                            "INNER JOIN table_episodes on table_episodes.sonarrEpisodeId = table_history.sonarrEpisodeId "
                            "WHERE table_history.action != '0' ORDER BY id DESC LIMIT 10")

    history_subs = []
    for item in data:
        history_subs.append([item['seriesTitle'], item['episode_number'], item['episodeTitle'], item['date'], item['description']])

    return dict(subtitles=history_subs)


@app.route('/api/movies/wanted/')
def api_movies_wanted():
    data = database.execute("SELECT table_movies.title, table_movies.missing_subtitles FROM table_movies "
                            "WHERE table_movies.missing_subtitles != '[]' ORDER BY table_movies._rowid_ DESC LIMIT 10")

    wanted_subs = []
    for item in data:
        wanted_subs.append([item['title'], item['missing_subtitles']])

    return dict(subtitles=wanted_subs)


@app.route('/api/movies/history/')
def api_movies_history():
    data = database.execute("SELECT table_movies.title, strftime('%Y-%m-%d', "
                            "datetime(table_history_movie.timestamp, 'unixepoch')) as date, "
                            "table_history_movie.description FROM table_history_movie "
                            "INNER JOIN table_movies on table_movies.radarrId = table_history_movie.radarrId "
                            "WHERE table_history_movie.action != '0' ORDER BY id DESC LIMIT 10")

    history_subs = []
    for item in data:
        history_subs.append([item['title'], item['date'], item['description']])

    return dict(subtitles=history_subs)


@app.route('/test_url/<protocol>/<path:url>', methods=['GET'])
@login_required
def test_url(protocol, url):

    url = six.moves.urllib.parse.unquote(url)
    try:
        result = requests.get(protocol + "://" + url, allow_redirects=False, verify=False).json()['version']
    except:
        return dict(status=False)
    else:
        return dict(status=True, version=result)


@app.route('/test_notification/<protocol>/<path:provider>', methods=['GET'])
@login_required
def test_notification(protocol, provider):

    provider = six.moves.urllib.parse.unquote(provider)
    apobj = apprise.Apprise()
    apobj.add(protocol + "://" + provider)

    apobj.notify(
        title='Bazarr test notification',
        body=('Test notification')
    )


@app.route('/notifications')
@login_required
def notifications():
    if queueconfig.notifications:
        test = queueconfig.notifications
        return queueconfig.notifications.read() or ''
    else:
        return abort(400)


@app.route('/running_tasks')
@login_required
def running_tasks_list():

    return dict(tasks=scheduler.get_running_tasks())


@app.route('/episode_history/<int:no>')
@login_required
def episode_history(no):

    episode_history = database.execute("SELECT action, timestamp, language, provider, score FROM table_history "
                                       "WHERE sonarrEpisodeId=? ORDER BY timestamp DESC", (no,))
    for item in episode_history:
        item['timestamp'] = "<div data-tooltip='" + \
                            time.strftime('%d/%m/%Y %H:%M:%S', time.localtime(item['timestamp'])) + "'>" + \
                            pretty.date(datetime.fromtimestamp(item['timestamp'])) + "</div>"
        if item['language']:
            item['language'] = language_from_alpha2(item['language'])
        else:
            item['language'] = "<i>undefined</i>"
        if item['score']:
            item['score'] = str(round((int(item['score']) * 100 / 360), 2)) + "%"

    return dict(data=episode_history)


@app.route('/movie_history/<int:no>')
@login_required
def movie_history(no):

    movie_history = database.execute("SELECT action, timestamp, language, provider, score FROM table_history_movie "
                                     "WHERE radarrId=? ORDER BY timestamp DESC", (no,))
    for item in movie_history:
        if item['action'] == 0:
            item['action'] = "<div class ='ui inverted basic compact icon' data-tooltip='Subtitle file has been " \
                             "erased.' data-inverted='' data-position='top left'><i class='ui trash icon'></i></div>"
        elif item['action'] == 1:
            item['action'] = "<div class ='ui inverted basic compact icon' data-tooltip='Subtitle file has been " \
                             "downloaded.' data-inverted='' data-position='top left'><i class='ui download " \
                             "icon'></i></div>"
        elif item['action'] == 2:
            item['action'] = "<div class ='ui inverted basic compact icon' data-tooltip='Subtitle file has been " \
                             "manually downloaded.' data-inverted='' data-position='top left'><i class='ui user " \
                             "icon'></i></div>"
        elif item['action'] == 3:
            item['action'] = "<div class ='ui inverted basic compact icon' data-tooltip='Subtitle file has been " \
                             "upgraded.' data-inverted='' data-position='top left'><i class='ui recycle " \
                             "icon'></i></div>"
        elif item['action'] == 4:
            item['action'] = "<div class ='ui inverted basic compact icon' data-tooltip='Subtitle file has been " \
                             "manually uploaded.' data-inverted='' data-position='top left'><i class='ui cloud " \
                             "upload icon'></i></div>"

        item['timestamp'] = "<div data-tooltip='" + \
                            time.strftime('%d/%m/%Y %H:%M:%S', time.localtime(item['timestamp'])) + "'>" + \
                            pretty.date(datetime.fromtimestamp(item['timestamp'])) + "</div>"
        if item['language']:
            item['language'] = language_from_alpha2(item['language'])
        else:
            item['language'] = "<i>undefined</i>"
        if item['score']:
            item['score'] = str(round((int(item['score']) * 100 / 120), 2)) + '%'

    return dict(data=movie_history)


# Mute DeprecationWarning
warnings.simplefilter("ignore", DeprecationWarning)
warnings.simplefilter("ignore", BrokenPipeError)
if args.dev:
    server = app.run(
        host=str(settings.general.ip), port=(int(args.port) if args.port else int(settings.general.port)))
else:
    server = CherryPyWSGIServer((str(settings.general.ip), (int(args.port) if args.port else int(settings.general.port))), app)
try:
    logging.info('BAZARR is started and waiting for request on http://' + str(settings.general.ip) + ':' + (str(
        args.port) if args.port else str(settings.general.port)) + str(base_url))
    if not args.dev:
        server.start()
except KeyboardInterrupt:
    doShutdown()<|MERGE_RESOLUTION|>--- conflicted
+++ resolved
@@ -43,14 +43,7 @@
 
 from io import BytesIO
 from six import text_type
-<<<<<<< HEAD
-from datetime import timedelta
-=======
-from beaker.middleware import SessionMiddleware
-from cork import Cork
-from bottle import route, template, static_file, request, redirect, response, HTTPError, app, hook, abort
 from datetime import timedelta, datetime
->>>>>>> e3ee77d6
 from get_languages import load_language_in_db, language_from_alpha3, language_from_alpha2, alpha2_from_alpha3
 from flask import make_response, request, redirect, abort, render_template, Response, session, flash, url_for, \
     send_file, stream_with_context
@@ -195,13 +188,9 @@
 @app.route('/shutdown/')
 @login_required
 def shutdown():
-<<<<<<< HEAD
-=======
-    authorize()
     doShutdown()
 
 def doShutdown():
->>>>>>> e3ee77d6
     try:
         server.stop()
     except:
