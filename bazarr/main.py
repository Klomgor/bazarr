# coding=utf-8

bazarr_version = '0.7.2'

import gc
import sys
import libs
import bottle
import itertools
import operator
import pretty
import math
import ast
import hashlib
import urllib
import warnings
import queueconfig
import platform
import apprise

from get_args import args
from init import *
from update_db import *
from notifier import update_notifier
from logger import configure_logging, empty_log


# Try to import gevent and exit if it's not available. This one is required to use websocket.
try:
    import gevent
except ImportError:
    import logging
    logging.exception('BAZARR require gevent Python module to be installed using pip.')
    try:
        import os
        from get_args import args
        stop_file = open(os.path.join(args.config_dir, "bazarr.stop"), "w")
    except Exception as e:
        logging.error('BAZARR Cannot create bazarr.stop file.')
    else:
        stop_file.write('')
        stop_file.close()
        os._exit(0)


from gevent.pywsgi import WSGIServer
from geventwebsocket.handler import WebSocketHandler

from io import BytesIO
from six import text_type
from beaker.middleware import SessionMiddleware
from cork import Cork
from bottle import route, run, template, static_file, request, redirect, response, HTTPError, app, hook, abort
from datetime import datetime, timedelta
from get_languages import load_language_in_db, language_from_alpha3
from get_providers import get_providers, get_providers_auth
from get_series import *
from get_episodes import *

if not args.no_update:
    from check_update import check_and_apply_update
from list_subtitles import store_subtitles, store_subtitles_movie, series_scan_subtitles, movies_scan_subtitles, \
    list_missing_subtitles, list_missing_subtitles_movies
from get_subtitle import download_subtitle, series_download_subtitles, movies_download_subtitles, \
    wanted_download_subtitles, wanted_search_missing_subtitles, manual_search, manual_download_subtitle
from utils import history_log, history_log_movie
from scheduler import *
from notifier import send_notifications, send_notifications_movie
from config import settings, url_sonarr, url_radarr, url_radarr_short, url_sonarr_short, base_url
from helper import path_replace_movie, get_subtitle_destination_folder
from subliminal_patch.extensions import provider_registry as provider_manager

reload(sys)
sys.setdefaultencoding('utf8')
gc.enable()
update_notifier()

os.environ["SZ_USER_AGENT"] = "Bazarr/1"

configure_logging(settings.general.getboolean('debug') or args.debug)

if settings.proxy.type != 'None':
    if settings.proxy.username != '' and settings.proxy.password != '':
        proxy = settings.proxy.type + '://' + settings.proxy.username + ':' + settings.proxy.password + '@' + \
                settings.proxy.url + ':' + settings.proxy.port
    else:
        proxy = settings.proxy.type + '://' + settings.proxy.url + ':' + settings.proxy.port
    os.environ['HTTP_PROXY'] = str(proxy)
    os.environ['HTTPS_PROXY'] = str(proxy)
    os.environ['NO_PROXY'] = str(settings.proxy.exclude)

bottle.TEMPLATE_PATH.insert(0, os.path.join(os.path.dirname(__file__), '../views/'))
if "PYCHARM_HOSTED" in os.environ:
    bottle.debug(True)
    bottle.TEMPLATES.clear()
else:
    bottle.ERROR_PAGE_TEMPLATE = bottle.ERROR_PAGE_TEMPLATE.replace('if DEBUG and', 'if')

# Reset restart required warning on start
conn = sqlite3.connect(os.path.join(args.config_dir, 'db', 'bazarr.db'), timeout=30)
c = conn.cursor()
c.execute("UPDATE system SET configured = 0, updated = 0")
conn.commit()
c.close()

logging.debug('Bazarr version: %s', bazarr_version)
logging.debug('Bazarr branch: %s', settings.general.branch)
logging.debug('Operating system: %s', platform.platform())
logging.debug('Python version: %s', platform.python_version())

# Load languages in database
load_language_in_db()

aaa = Cork(os.path.normpath(os.path.join(args.config_dir, 'config')))

app = app()
session_opts = {
    'session.cookie_expires': True,
    'session.key': 'Bazarr',
    'session.httponly': True,
    'session.timeout': 3600 * 24,  # 1 day
    'session.type': 'cookie',
    'session.validate_key': True
}
app = SessionMiddleware(app, session_opts)
login_auth = settings.auth.type


def custom_auth_basic(check):
    def decorator(func):
        def wrapper(*a, **ka):
            if settings.auth.type == 'basic':
                user, password = request.auth or (None, None)
                if user is None or not check(user, password):
                    err = HTTPError(401, "Access denied")
                    err.add_header('WWW-Authenticate', 'Basic realm="Bazarr"')
                    return err
                return func(*a, **ka)
            else:
                return func(*a, **ka)

        return wrapper

    return decorator


def check_credentials(user, pw):
    username = settings.auth.username
    password = settings.auth.password
    if hashlib.md5(pw).hexdigest() == password and user == username:
        return True
    return False


def authorize():
    if login_auth == 'form':
        aaa = Cork(os.path.normpath(os.path.join(args.config_dir, 'config')))
        aaa.require(fail_redirect=(base_url + 'login'))


def post_get(name, default=''):
    return request.POST.get(name, default).strip()


@hook('before_request')
def enable_cors():
    response.headers['Access-Control-Allow-Origin'] = '*'


@route(base_url + 'login')
def login_form():
    msg = bottle.request.query.get('msg', '')
    return template('login', base_url=base_url, msg=msg)


@route(base_url + 'login', method='POST')
def login():
    aaa = Cork(os.path.normpath(os.path.join(args.config_dir, 'config')))
    username = post_get('username')
    password = post_get('password')
    aaa.login(username, password, success_redirect=base_url, fail_redirect=(base_url + 'login?msg=fail'))


@route(base_url + 'logout')
def logout():
    aaa.logout(success_redirect=(base_url + 'login'))


@route('/')
@custom_auth_basic(check_credentials)
def redirect_root():
    authorize()
    redirect(base_url)


@route(base_url + 'shutdown')
def shutdown():
    try:
        stop_file = open(os.path.join(args.config_dir, "bazarr.stop"), "w")
    except Exception as e:
        logging.error('BAZARR Cannot create bazarr.stop file.')
    else:
        stop_file.write('')
        stop_file.close()
        server.stop()


@route(base_url + 'restart')
def restart():
    try:
        server.stop()
    except:
        logging.error('BAZARR Cannot stop CherryPy.')
    else:
        try:
            restart_file = open(os.path.join(args.config_dir, "bazarr.restart"), "w")
        except Exception as e:
            logging.error('BAZARR Cannot create bazarr.restart file.')
        else:
            # print 'Bazarr is being restarted...'
            logging.info('Bazarr is being restarted...')
            restart_file.write('')
            restart_file.close()


@route(base_url + 'wizard')
@custom_auth_basic(check_credentials)
def wizard():
    authorize()
    db = sqlite3.connect(os.path.join(args.config_dir, 'db', 'bazarr.db'), timeout=30)
    c = db.cursor()
    settings_languages = c.execute("SELECT * FROM table_settings_languages ORDER BY name").fetchall()
    settings_providers = sorted(provider_manager.names())
    c.close()
    
    return template('wizard', bazarr_version=bazarr_version, settings=settings,
                    settings_languages=settings_languages, settings_providers=settings_providers,
                    base_url=base_url)


@route(base_url + 'save_wizard', method='POST')
@custom_auth_basic(check_credentials)
def save_wizard():
    authorize()
    
    conn = sqlite3.connect(os.path.join(args.config_dir, 'db', 'bazarr.db'), timeout=30)
    c = conn.cursor()
    
    settings_general_ip = request.forms.get('settings_general_ip')
    settings_general_port = request.forms.get('settings_general_port')
    settings_general_baseurl = request.forms.get('settings_general_baseurl')
    if not settings_general_baseurl.endswith('/'):
        settings_general_baseurl += '/'
    settings_general_sourcepath = request.forms.getall('settings_general_sourcepath')
    settings_general_destpath = request.forms.getall('settings_general_destpath')
    settings_general_pathmapping = []
    settings_general_pathmapping.extend([list(a) for a in zip(settings_general_sourcepath, settings_general_destpath)])
    settings_general_sourcepath_movie = request.forms.getall('settings_general_sourcepath_movie')
    settings_general_destpath_movie = request.forms.getall('settings_general_destpath_movie')
    settings_general_pathmapping_movie = []
    settings_general_pathmapping_movie.extend(
        [list(a) for a in zip(settings_general_sourcepath_movie, settings_general_destpath_movie)])
    settings_general_single_language = request.forms.get('settings_general_single_language')
    if settings_general_single_language is None:
        settings_general_single_language = 'False'
    else:
        settings_general_single_language = 'True'
    settings_general_use_sonarr = request.forms.get('settings_general_use_sonarr')
    if settings_general_use_sonarr is None:
        settings_general_use_sonarr = 'False'
    else:
        settings_general_use_sonarr = 'True'
    settings_general_use_radarr = request.forms.get('settings_general_use_radarr')
    if settings_general_use_radarr is None:
        settings_general_use_radarr = 'False'
    else:
        settings_general_use_radarr = 'True'
    settings_general_embedded = request.forms.get('settings_general_embedded')
    if settings_general_embedded is None:
        settings_general_embedded = 'False'
    else:
        settings_general_embedded = 'True'
    settings_subfolder = request.forms.get('settings_subfolder')
    settings_subfolder_custom = request.forms.get('settings_subfolder_custom')
    
    settings.general.ip = text_type(settings_general_ip)
    settings.general.port = text_type(settings_general_port)
    settings.general.base_url = text_type(settings_general_baseurl)
    settings.general.path_mappings = text_type(settings_general_pathmapping)
    settings.general.single_language = text_type(settings_general_single_language)
    settings.general.use_sonarr = text_type(settings_general_use_sonarr)
    settings.general.use_radarr = text_type(settings_general_use_radarr)
    settings.general.path_mappings_movie = text_type(settings_general_pathmapping_movie)
    settings.general.subfolder = text_type(settings_subfolder)
    settings.general.subfolder_custom = text_type(settings_subfolder_custom)
    settings.general.use_embedded_subs = text_type(settings_general_embedded)
    
    settings_sonarr_ip = request.forms.get('settings_sonarr_ip')
    settings_sonarr_port = request.forms.get('settings_sonarr_port')
    settings_sonarr_baseurl = request.forms.get('settings_sonarr_baseurl')
    settings_sonarr_ssl = request.forms.get('settings_sonarr_ssl')
    if settings_sonarr_ssl is None:
        settings_sonarr_ssl = 'False'
    else:
        settings_sonarr_ssl = 'True'
    settings_sonarr_apikey = request.forms.get('settings_sonarr_apikey')
    settings_sonarr_only_monitored = request.forms.get('settings_sonarr_only_monitored')
    if settings_sonarr_only_monitored is None:
        settings_sonarr_only_monitored = 'False'
    else:
        settings_sonarr_only_monitored = 'True'
    
    settings.sonarr.ip = text_type(settings_sonarr_ip)
    settings.sonarr.port = text_type(settings_sonarr_port)
    settings.sonarr.base_url = text_type(settings_sonarr_baseurl)
    settings.sonarr.ssl = text_type(settings_sonarr_ssl)
    settings.sonarr.apikey = text_type(settings_sonarr_apikey)
    settings.sonarr.only_monitored = text_type(settings_sonarr_only_monitored)
    
    settings_radarr_ip = request.forms.get('settings_radarr_ip')
    settings_radarr_port = request.forms.get('settings_radarr_port')
    settings_radarr_baseurl = request.forms.get('settings_radarr_baseurl')
    settings_radarr_ssl = request.forms.get('settings_radarr_ssl')
    if settings_radarr_ssl is None:
        settings_radarr_ssl = 'False'
    else:
        settings_radarr_ssl = 'True'
    settings_radarr_apikey = request.forms.get('settings_radarr_apikey')
    settings_radarr_only_monitored = request.forms.get('settings_radarr_only_monitored')
    if settings_radarr_only_monitored is None:
        settings_radarr_only_monitored = 'False'
    else:
        settings_radarr_only_monitored = 'True'
    
    settings.radarr.ip = text_type(settings_radarr_ip)
    settings.radarr.port = text_type(settings_radarr_port)
    settings.radarr.base_url = text_type(settings_radarr_baseurl)
    settings.radarr.ssl = text_type(settings_radarr_ssl)
    settings.radarr.apikey = text_type(settings_radarr_apikey)
    settings.radarr.only_monitored = text_type(settings_radarr_only_monitored)
    
    settings_subliminal_providers = request.forms.getall('settings_subliminal_providers')
    settings.general.enabled_providers = u'' if not settings_subliminal_providers else ','.join(
        settings_subliminal_providers)

    settings_addic7ed_random_agents = request.forms.get('settings_addic7ed_random_agents')
    if settings_addic7ed_random_agents is None:
        settings_addic7ed_random_agents = 'False'
    else:
        settings_addic7ed_random_agents = 'True'

    settings_opensubtitles_vip = request.forms.get('settings_opensubtitles_vip')
    if settings_opensubtitles_vip is None:
        settings_opensubtitles_vip = 'False'
    else:
        settings_opensubtitles_vip = 'True'

    settings_opensubtitles_ssl = request.forms.get('settings_opensubtitles_ssl')
    if settings_opensubtitles_ssl is None:
        settings_opensubtitles_ssl = 'False'
    else:
        settings_opensubtitles_ssl = 'True'

    settings_opensubtitles_skip_wrong_fps = request.forms.get('settings_opensubtitles_skip_wrong_fps')
    if settings_opensubtitles_skip_wrong_fps is None:
        settings_opensubtitles_skip_wrong_fps = 'False'
    else:
        settings_opensubtitles_skip_wrong_fps = 'True'

    settings.addic7ed.username = request.forms.get('settings_addic7ed_username')
    settings.addic7ed.password = request.forms.get('settings_addic7ed_password')
    settings.addic7ed.random_agents = text_type(settings_addic7ed_random_agents)
    settings.assrt.token = request.forms.get('settings_assrt_token')
    settings.legendastv.username = request.forms.get('settings_legendastv_username')
    settings.legendastv.password = request.forms.get('settings_legendastv_password')
    settings.opensubtitles.username = request.forms.get('settings_opensubtitles_username')
    settings.opensubtitles.password = request.forms.get('settings_opensubtitles_password')
    settings.opensubtitles.vip = text_type(settings_opensubtitles_vip)
    settings.opensubtitles.ssl = text_type(settings_opensubtitles_ssl)
    settings.opensubtitles.skip_wrong_fps = text_type(settings_opensubtitles_skip_wrong_fps)
    settings.xsubs.username = request.forms.get('settings_xsubs_username')
    settings.xsubs.password = request.forms.get('settings_xsubs_password')
    
    settings_subliminal_languages = request.forms.getall('settings_subliminal_languages')
    c.execute("UPDATE table_settings_languages SET enabled = 0")
    for item in settings_subliminal_languages:
        c.execute("UPDATE table_settings_languages SET enabled = '1' WHERE code2 = ?", (item,))
    
    settings_serie_default_enabled = request.forms.get('settings_serie_default_enabled')
    if settings_serie_default_enabled is None:
        settings_serie_default_enabled = 'False'
    else:
        settings_serie_default_enabled = 'True'
    settings.general.serie_default_enabled = text_type(settings_serie_default_enabled)
    
    settings_serie_default_languages = str(request.forms.getall('settings_serie_default_languages'))
    if settings_serie_default_languages == "['None']":
        settings_serie_default_languages = 'None'
    settings.general.serie_default_language = text_type(settings_serie_default_languages)
    
    settings_serie_default_hi = request.forms.get('settings_serie_default_hi')
    if settings_serie_default_hi is None:
        settings_serie_default_hi = 'False'
    else:
        settings_serie_default_hi = 'True'
    settings.general.serie_default_hi = text_type(settings_serie_default_hi)
    
    settings_movie_default_enabled = request.forms.get('settings_movie_default_enabled')
    if settings_movie_default_enabled is None:
        settings_movie_default_enabled = 'False'
    else:
        settings_movie_default_enabled = 'True'
    settings.general.movie_default_enabled = text_type(settings_movie_default_enabled)
    
    settings_movie_default_languages = str(request.forms.getall('settings_movie_default_languages'))
    if settings_movie_default_languages == "['None']":
        settings_movie_default_languages = 'None'
    settings.general.movie_default_language = text_type(settings_movie_default_languages)
    
    settings_movie_default_hi = request.forms.get('settings_movie_default_hi')
    if settings_movie_default_hi is None:
        settings_movie_default_hi = 'False'
    else:
        settings_movie_default_hi = 'True'
    settings.general.movie_default_hi = text_type(settings_movie_default_hi)
    
    with open(os.path.join(args.config_dir, 'config', 'config.ini'), 'w+') as handle:
        settings.write(handle)

    conn.commit()
    c.close()
    
    configured()
    redirect(base_url)


@route(base_url + 'static/:path#.+#', name='static')
@custom_auth_basic(check_credentials)
def static(path):
    return static_file(path, root=os.path.join(os.path.dirname(__file__), '../static'))


@route(base_url + 'emptylog')
@custom_auth_basic(check_credentials)
def emptylog():
    authorize()
    ref = request.environ['HTTP_REFERER']

    empty_log()
    logging.info('BAZARR Log file emptied')

    redirect(ref)


@route(base_url + 'bazarr.log')
@custom_auth_basic(check_credentials)
def download_log():
    authorize()
    return static_file('bazarr.log', root=os.path.join(args.config_dir, 'log/'), download='bazarr.log')


@route(base_url + 'image_proxy/<url:path>', method='GET')
@custom_auth_basic(check_credentials)
def image_proxy(url):
    authorize()
    apikey = settings.sonarr.apikey
    url_image = url_sonarr_short + '/' + url + '?apikey=' + apikey
    try:
        image_buffer = BytesIO(
            requests.get(url_sonarr + '/api' + url_image.split(url_sonarr)[1], timeout=15, verify=False).content)
    except:
        return None
    else:
        image_buffer.seek(0)
        bytes = image_buffer.read()
        response.set_header('Content-type', 'image/jpeg')
        return bytes


@route(base_url + 'image_proxy_movies/<url:path>', method='GET')
@custom_auth_basic(check_credentials)
def image_proxy_movies(url):
    authorize()
    apikey = settings.radarr.apikey
    try:
        url_image = (url_radarr_short + '/' + url + '?apikey=' + apikey).replace('/fanart.jpg', '/banner.jpg')
        image_buffer = BytesIO(
            requests.get(url_radarr + '/api' + url_image.split(url_radarr)[1], timeout=15, verify=False).content)
    except:
        url_image = url_radarr_short + '/' + url + '?apikey=' + apikey
        image_buffer = BytesIO(
            requests.get(url_radarr + '/api' + url_image.split(url_radarr)[1], timeout=15, verify=False).content)
    else:
        image_buffer.seek(0)
        bytes = image_buffer.read()
        response.set_header('Content-type', 'image/jpeg')
        return bytes


@route(base_url)
@route(base_url.rstrip('/'))
@custom_auth_basic(check_credentials)
def redirect_root():
    authorize()
    if settings.general.getboolean('use_sonarr'):
        redirect(base_url + 'series')
    elif settings.general.getboolean('use_radarr'):
        redirect(base_url + 'movies')
    elif not settings.general.enabled_providers:
        redirect(base_url + 'wizard')
    else:
        redirect(base_url + 'settings')


@route(base_url + 'series')
@custom_auth_basic(check_credentials)
def series():
    authorize()
    single_language = settings.general.getboolean('single_language')
    
    db = sqlite3.connect(os.path.join(args.config_dir, 'db', 'bazarr.db'), timeout=30)
    db.create_function("path_substitution", 1, path_replace)
    c = db.cursor()
    
    c.execute("SELECT COUNT(*) FROM table_shows")
    missing_count = c.fetchone()
    missing_count = missing_count[0]
    page = request.GET.page
    if page == "":
        page = "1"
    page_size = int(settings.general.page_size)
    offset = (int(page) - 1) * page_size
    max_page = int(math.ceil(missing_count / (page_size + 0.0)))
    
    if settings.sonarr.getboolean('only_monitored'):
        monitored_only_query_string = ' AND monitored = "True"'
    else:
        monitored_only_query_string = ""
    
    c.execute(
        "SELECT tvdbId, title, path_substitution(path), languages, hearing_impaired, sonarrSeriesId, poster, audio_language FROM table_shows ORDER BY sortTitle ASC LIMIT ? OFFSET ?",
        (page_size, offset,))
    data = c.fetchall()
    c.execute("SELECT code2, name FROM table_settings_languages WHERE enabled = 1")
    languages = c.fetchall()
    c.execute(
        "SELECT table_shows.sonarrSeriesId, COUNT(table_episodes.missing_subtitles) FROM table_shows LEFT JOIN table_episodes ON table_shows.sonarrSeriesId=table_episodes.sonarrSeriesId WHERE table_shows.languages IS NOT 'None' AND table_episodes.missing_subtitles IS NOT '[]'" + monitored_only_query_string + " GROUP BY table_shows.sonarrSeriesId")
    missing_subtitles_list = c.fetchall()
    c.execute(
        "SELECT table_shows.sonarrSeriesId, COUNT(table_episodes.missing_subtitles) FROM table_shows LEFT JOIN table_episodes ON table_shows.sonarrSeriesId=table_episodes.sonarrSeriesId WHERE table_shows.languages IS NOT 'None'" + monitored_only_query_string + " GROUP BY table_shows.sonarrSeriesId")
    total_subtitles_list = c.fetchall()
    c.close()
    output = template('series', bazarr_version=bazarr_version, rows=data,
                      missing_subtitles_list=missing_subtitles_list, total_subtitles_list=total_subtitles_list,
                      languages=languages, missing_count=missing_count, page=page, max_page=max_page, base_url=base_url,
                      single_language=single_language, page_size=page_size, current_port=settings.general.port)
    return output


@route(base_url + 'serieseditor')
@custom_auth_basic(check_credentials)
def serieseditor():
    authorize()
    single_language = settings.general.getboolean('single_language')

    db = sqlite3.connect(os.path.join(args.config_dir, 'db', 'bazarr.db'), timeout=30)
    db.create_function("path_substitution", 1, path_replace)
    c = db.cursor()

    c.execute("SELECT COUNT(*) FROM table_shows")
    missing_count = c.fetchone()
    missing_count = missing_count[0]

    c.execute(
        "SELECT tvdbId, title, path_substitution(path), languages, hearing_impaired, sonarrSeriesId, poster, audio_language FROM table_shows ORDER BY title ASC")
    data = c.fetchall()
    c.execute("SELECT code2, name FROM table_settings_languages WHERE enabled = 1")
    languages = c.fetchall()
    c.close()
    output = template('serieseditor', bazarr_version=bazarr_version, rows=data, languages=languages,
                      missing_count=missing_count, base_url=base_url, single_language=single_language,
                      current_port=settings.general.port)
    return output


@route(base_url + 'search_json/<query>', method='GET')
@custom_auth_basic(check_credentials)
def search_json(query):
    authorize()
    db = sqlite3.connect(os.path.join(args.config_dir, 'db', 'bazarr.db'), timeout=30)
    c = db.cursor()
    
    search_list = []
    if settings.general.getboolean('use_sonarr'):
        c.execute("SELECT title, sonarrSeriesId FROM table_shows WHERE title LIKE ? ORDER BY title",
                  ('%' + query + '%',))
        series = c.fetchall()
        for serie in series:
            search_list.append(dict([('name', serie[0]), ('url', base_url + 'episodes/' + str(serie[1]))]))
    
    if settings.general.getboolean('use_radarr'):
        c.execute("SELECT title, radarrId FROM table_movies WHERE title LIKE ? ORDER BY title", ('%' + query + '%',))
        movies = c.fetchall()
        for movie in movies:
            search_list.append(dict([('name', movie[0]), ('url', base_url + 'movie/' + str(movie[1]))]))
    c.close()
    
    response.content_type = 'application/json'
    return dict(items=search_list)


@route(base_url + 'edit_series/<no:int>', method='POST')
@custom_auth_basic(check_credentials)
def edit_series(no):
    authorize()
    ref = request.environ['HTTP_REFERER']

    lang = request.forms.getall('languages')
    if len(lang) > 0:
        pass
    else:
        lang = 'None'

    single_language = settings.general.getboolean('single_language')
    if single_language:
        if str(lang) == "['None']":
            lang = 'None'
        else:
            lang = str(lang)
    else:
        if str(lang) == "['']":
            lang = '[]'

    hi = request.forms.get('hearing_impaired')

    if hi == "on":
        hi = "True"
    else:
        hi = "False"

    conn = sqlite3.connect(os.path.join(args.config_dir, 'db', 'bazarr.db'), timeout=30)
    c = conn.cursor()
    c.execute("UPDATE table_shows SET languages = ?, hearing_impaired = ? WHERE sonarrSeriesId LIKE ?",
              (str(lang), hi, no))
    conn.commit()
    c.close()

    list_missing_subtitles(no)

    redirect(ref)


@route(base_url + 'edit_serieseditor', method='POST')
@custom_auth_basic(check_credentials)
def edit_serieseditor():
    authorize()
    ref = request.environ['HTTP_REFERER']

    series = request.forms.get('series')
    series = ast.literal_eval(str('[' + series + ']'))
    lang = request.forms.getall('languages')
    hi = request.forms.get('hearing_impaired')

    conn = sqlite3.connect(os.path.join(args.config_dir, 'db', 'bazarr.db'), timeout=30)
    c = conn.cursor()

    for serie in series:
        if str(lang) != "[]" and str(lang) != "['']":
            if str(lang) == "['None']":
                lang = 'None'
            else:
                lang = str(lang)
            c.execute("UPDATE table_shows SET languages = ? WHERE sonarrSeriesId LIKE ?", (lang, serie))
        if hi != '':
            c.execute("UPDATE table_shows SET hearing_impaired = ? WHERE sonarrSeriesId LIKE ?", (hi, serie))

    conn.commit()
    c.close()

    for serie in series:
        list_missing_subtitles(serie)

    redirect(ref)


@route(base_url + 'episodes/<no:int>', method='GET')
@custom_auth_basic(check_credentials)
def episodes(no):
    authorize()
    # single_language = settings.general.getboolean('single_language')

    conn = sqlite3.connect(os.path.join(args.config_dir, 'db', 'bazarr.db'), timeout=30)
    conn.create_function("path_substitution", 1, path_replace)
    c = conn.cursor()

    series_details = []
    series_details = c.execute(
        "SELECT title, overview, poster, fanart, hearing_impaired, tvdbid, audio_language, languages, path_substitution(path) FROM table_shows WHERE sonarrSeriesId LIKE ?",
        (str(no),)).fetchone()
    tvdbid = series_details[5]

    episodes = c.execute(
        "SELECT title, path_substitution(path), season, episode, subtitles, sonarrSeriesId, missing_subtitles, sonarrEpisodeId, scene_name, monitored, failedAttempts FROM table_episodes WHERE sonarrSeriesId LIKE ? ORDER BY episode ASC",
        (str(no),)).fetchall()
    number = len(episodes)
    languages = c.execute("SELECT code2, name FROM table_settings_languages WHERE enabled = 1").fetchall()
    c.close()
    episodes = reversed(sorted(episodes, key=operator.itemgetter(2)))
    seasons_list = []
    for key, season in itertools.groupby(episodes, operator.itemgetter(2)):
        seasons_list.append(list(season))

    return template('episodes', bazarr_version=bazarr_version, no=no, details=series_details,
                    languages=languages, seasons=seasons_list, url_sonarr_short=url_sonarr_short, base_url=base_url,
                    tvdbid=tvdbid, number=number, current_port=settings.general.port)


@route(base_url + 'movies')
@custom_auth_basic(check_credentials)
def movies():
    authorize()
    single_language = settings.general.getboolean('single_language')

    db = sqlite3.connect(os.path.join(args.config_dir, 'db', 'bazarr.db'), timeout=30)
    db.create_function("path_substitution", 1, path_replace_movie)
    c = db.cursor()

    c.execute("SELECT COUNT(*) FROM table_movies")
    missing_count = c.fetchone()
    missing_count = missing_count[0]
    page = request.GET.page
    if page == "":
        page = "1"
    page_size = int(settings.general.page_size)
    offset = (int(page) - 1) * page_size
    max_page = int(math.ceil(missing_count / (page_size + 0.0)))

    c.execute(
        "SELECT tmdbId, title, path_substitution(path), languages, hearing_impaired, radarrId, poster, audio_language, monitored, sceneName FROM table_movies ORDER BY sortTitle ASC LIMIT ? OFFSET ?",
        (page_size, offset,))
    data = c.fetchall()
    c.execute("SELECT code2, name FROM table_settings_languages WHERE enabled = 1")
    languages = c.fetchall()
    c.close()
    output = template('movies', bazarr_version=bazarr_version, rows=data, languages=languages,
                      missing_count=missing_count, page=page, max_page=max_page, base_url=base_url,
                      single_language=single_language, page_size=page_size, current_port=settings.general.port)
    return output


@route(base_url + 'movieseditor')
@custom_auth_basic(check_credentials)
def movieseditor():
    authorize()
    single_language = settings.general.getboolean('single_language')

    db = sqlite3.connect(os.path.join(args.config_dir, 'db', 'bazarr.db'), timeout=30)
    db.create_function("path_substitution", 1, path_replace_movie)
    c = db.cursor()

    c.execute("SELECT COUNT(*) FROM table_movies")
    missing_count = c.fetchone()
    missing_count = missing_count[0]

    c.execute(
        "SELECT tmdbId, title, path_substitution(path), languages, hearing_impaired, radarrId, poster, audio_language FROM table_movies ORDER BY title ASC")
    data = c.fetchall()
    c.execute("SELECT code2, name FROM table_settings_languages WHERE enabled = 1")
    languages = c.fetchall()
    c.close()
    output = template('movieseditor', bazarr_version=bazarr_version, rows=data, languages=languages,
                      missing_count=missing_count, base_url=base_url, single_language=single_language,
                      current_port=settings.general.port)
    return output


@route(base_url + 'edit_movieseditor', method='POST')
@custom_auth_basic(check_credentials)
def edit_movieseditor():
    authorize()
    ref = request.environ['HTTP_REFERER']

    movies = request.forms.get('movies')
    movies = ast.literal_eval(str('[' + movies + ']'))
    lang = request.forms.getall('languages')
    hi = request.forms.get('hearing_impaired')

    conn = sqlite3.connect(os.path.join(args.config_dir, 'db', 'bazarr.db'), timeout=30)
    c = conn.cursor()

    for movie in movies:
        if str(lang) != "[]" and str(lang) != "['']":
            if str(lang) == "['None']":
                lang = 'None'
            else:
                lang = str(lang)
            c.execute("UPDATE table_movies SET languages = ? WHERE radarrId LIKE ?", (lang, movie))
        if hi != '':
            c.execute("UPDATE table_movies SET hearing_impaired = ? WHERE radarrId LIKE ?", (hi, movie))

    conn.commit()
    c.close()

    for movie in movies:
        list_missing_subtitles_movies(movie)

    redirect(ref)


@route(base_url + 'edit_movie/<no:int>', method='POST')
@custom_auth_basic(check_credentials)
def edit_movie(no):
    authorize()
    ref = request.environ['HTTP_REFERER']

    lang = request.forms.getall('languages')
    if len(lang) > 0:
        pass
    else:
        lang = 'None'

    single_language = settings.general.getboolean('single_language')
    if single_language:
        if str(lang) == "['None']":
            lang = 'None'
        else:
            lang = str(lang)
    else:
        if str(lang) == "['']":
            lang = '[]'

    hi = request.forms.get('hearing_impaired')

    if hi == "on":
        hi = "True"
    else:
        hi = "False"

    conn = sqlite3.connect(os.path.join(args.config_dir, 'db', 'bazarr.db'), timeout=30)
    c = conn.cursor()
    c.execute("UPDATE table_movies SET languages = ?, hearing_impaired = ? WHERE radarrId LIKE ?", (str(lang), hi, no))
    conn.commit()
    c.close()

    list_missing_subtitles_movies(no)

    redirect(ref)


@route(base_url + 'movie/<no:int>', method='GET')
@custom_auth_basic(check_credentials)
def movie(no):
    authorize()
    # single_language = settings.general.getboolean('single_language')

    conn = sqlite3.connect(os.path.join(args.config_dir, 'db', 'bazarr.db'), timeout=30)
    conn.create_function("path_substitution", 1, path_replace_movie)
    c = conn.cursor()

    movies_details = []
    movies_details = c.execute(
        "SELECT title, overview, poster, fanart, hearing_impaired, tmdbid, audio_language, languages, path_substitution(path), subtitles, radarrId, missing_subtitles, sceneName, monitored, failedAttempts FROM table_movies WHERE radarrId LIKE ?",
        (str(no),)).fetchone()
    tmdbid = movies_details[5]

    languages = c.execute("SELECT code2, name FROM table_settings_languages WHERE enabled = 1").fetchall()
    c.close()

    return template('movie', bazarr_version=bazarr_version, no=no, details=movies_details,
                    languages=languages, url_radarr_short=url_radarr_short, base_url=base_url, tmdbid=tmdbid,
                    current_port=settings.general.port)


@route(base_url + 'scan_disk/<no:int>', method='GET')
@custom_auth_basic(check_credentials)
def scan_disk(no):
    authorize()
    ref = request.environ['HTTP_REFERER']

    series_scan_subtitles(no)

    redirect(ref)


@route(base_url + 'scan_disk_movie/<no:int>', method='GET')
@custom_auth_basic(check_credentials)
def scan_disk_movie(no):
    authorize()
    ref = request.environ['HTTP_REFERER']

    movies_scan_subtitles(no)

    redirect(ref)


@route(base_url + 'search_missing_subtitles/<no:int>', method='GET')
@custom_auth_basic(check_credentials)
def search_missing_subtitles(no):
    authorize()
    ref = request.environ['HTTP_REFERER']
    
    add_job(series_download_subtitles, args=[no], name=('search_missing_subtitles_' + str(no)))

    redirect(ref)


@route(base_url + 'search_missing_subtitles_movie/<no:int>', method='GET')
@custom_auth_basic(check_credentials)
def search_missing_subtitles_movie(no):
    authorize()
    ref = request.environ['HTTP_REFERER']

    add_job(movies_download_subtitles, args=[no], name=('movies_download_subtitles_' + str(no)))

    redirect(ref)


@route(base_url + 'history')
@custom_auth_basic(check_credentials)
def history():
    authorize()
    return template('history', bazarr_version=bazarr_version, base_url=base_url, current_port=settings.general.port)


@route(base_url + 'historyseries')
@custom_auth_basic(check_credentials)
def historyseries():
    authorize()
    db = sqlite3.connect(os.path.join(args.config_dir, 'db', 'bazarr.db'), timeout=30)
    c = db.cursor()

    c.execute("SELECT COUNT(*) FROM table_history")
    row_count = c.fetchone()
    row_count = row_count[0]
    page = request.GET.page
    if page == "":
        page = "1"
    page_size = int(settings.general.page_size)
    offset = (int(page) - 1) * page_size
    max_page = int(math.ceil(row_count / (page_size + 0.0)))

    now = datetime.now()
    today = []
    thisweek = []
    thisyear = []
    stats = c.execute("SELECT timestamp FROM table_history WHERE action LIKE '1'").fetchall()
    total = len(stats)
    for stat in stats:
        if now - timedelta(hours=24) <= datetime.fromtimestamp(stat[0]) <= now:
            today.append(datetime.fromtimestamp(stat[0]).date())
        if now - timedelta(weeks=1) <= datetime.fromtimestamp(stat[0]) <= now:
            thisweek.append(datetime.fromtimestamp(stat[0]).date())
        if now - timedelta(weeks=52) <= datetime.fromtimestamp(stat[0]) <= now:
            thisyear.append(datetime.fromtimestamp(stat[0]).date())
    stats = [len(today), len(thisweek), len(thisyear), total]

    c.execute(
        "SELECT table_history.action, table_shows.title, table_episodes.season || 'x' || table_episodes.episode, table_episodes.title, table_history.timestamp, table_history.description, table_history.sonarrSeriesId FROM table_history LEFT JOIN table_shows on table_shows.sonarrSeriesId = table_history.sonarrSeriesId LEFT JOIN table_episodes on table_episodes.sonarrEpisodeId = table_history.sonarrEpisodeId ORDER BY id DESC LIMIT ? OFFSET ?",
        (page_size, offset,))
    data = c.fetchall()
    c.close()
    data = reversed(sorted(data, key=operator.itemgetter(4)))
    return template('historyseries', bazarr_version=bazarr_version, rows=data, row_count=row_count,
                    page=page, max_page=max_page, stats=stats, base_url=base_url, page_size=page_size,
                    current_port=settings.general.port)


@route(base_url + 'historymovies')
@custom_auth_basic(check_credentials)
def historymovies():
    authorize()
    db = sqlite3.connect(os.path.join(args.config_dir, 'db', 'bazarr.db'), timeout=30)
    c = db.cursor()

    c.execute("SELECT COUNT(*) FROM table_history_movie")
    row_count = c.fetchone()
    row_count = row_count[0]
    page = request.GET.page
    if page == "":
        page = "1"
    page_size = int(settings.general.page_size)
    offset = (int(page) - 1) * page_size
    max_page = int(math.ceil(row_count / (page_size + 0.0)))

    now = datetime.now()
    today = []
    thisweek = []
    thisyear = []
    stats = c.execute("SELECT timestamp FROM table_history_movie WHERE action LIKE '1'").fetchall()
    total = len(stats)
    for stat in stats:
        if now - timedelta(hours=24) <= datetime.fromtimestamp(stat[0]) <= now:
            today.append(datetime.fromtimestamp(stat[0]).date())
        if now - timedelta(weeks=1) <= datetime.fromtimestamp(stat[0]) <= now:
            thisweek.append(datetime.fromtimestamp(stat[0]).date())
        if now - timedelta(weeks=52) <= datetime.fromtimestamp(stat[0]) <= now:
            thisyear.append(datetime.fromtimestamp(stat[0]).date())
    stats = [len(today), len(thisweek), len(thisyear), total]

    c.execute(
        "SELECT table_history_movie.action, table_movies.title, table_history_movie.timestamp, table_history_movie.description, table_history_movie.radarrId FROM table_history_movie LEFT JOIN table_movies on table_movies.radarrId = table_history_movie.radarrId ORDER BY id DESC LIMIT ? OFFSET ?",
        (page_size, offset,))
    data = c.fetchall()
    c.close()
    data = reversed(sorted(data, key=operator.itemgetter(2)))
    return template('historymovies', bazarr_version=bazarr_version, rows=data, row_count=row_count,
                    page=page, max_page=max_page, stats=stats, base_url=base_url, page_size=page_size,
                    current_port=settings.general.port)


@route(base_url + 'wanted')
@custom_auth_basic(check_credentials)
def wanted():
    authorize()
    return template('wanted', bazarr_version=bazarr_version, base_url=base_url, current_port=settings.general.port)


@route(base_url + 'wantedseries')
@custom_auth_basic(check_credentials)
def wantedseries():
    authorize()
    db = sqlite3.connect(os.path.join(args.config_dir, 'db', 'bazarr.db'), timeout=30)
    db.create_function("path_substitution", 1, path_replace)
    c = db.cursor()

    if settings.sonarr.getboolean('only_monitored'):
        monitored_only_query_string = ' AND monitored = "True"'
    else:
        monitored_only_query_string = ""

    c.execute("SELECT COUNT(*) FROM table_episodes WHERE missing_subtitles != '[]'" + monitored_only_query_string)
    missing_count = c.fetchone()
    missing_count = missing_count[0]
    page = request.GET.page
    if page == "":
        page = "1"
    page_size = int(settings.general.page_size)
    offset = (int(page) - 1) * page_size
    max_page = int(math.ceil(missing_count / (page_size + 0.0)))

    c.execute(
        "SELECT table_shows.title, table_episodes.season || 'x' || table_episodes.episode, table_episodes.title, table_episodes.missing_subtitles, table_episodes.sonarrSeriesId, path_substitution(table_episodes.path), table_shows.hearing_impaired, table_episodes.sonarrEpisodeId, table_episodes.scene_name, table_episodes.failedAttempts FROM table_episodes INNER JOIN table_shows on table_shows.sonarrSeriesId = table_episodes.sonarrSeriesId WHERE table_episodes.missing_subtitles != '[]'" + monitored_only_query_string + " ORDER BY table_episodes._rowid_ DESC LIMIT ? OFFSET ?",
        (page_size, offset,))
    data = c.fetchall()
    c.close()
    return template('wantedseries', bazarr_version=bazarr_version, rows=data,
                    missing_count=missing_count, page=page, max_page=max_page, base_url=base_url, page_size=page_size,
                    current_port=settings.general.port)


@route(base_url + 'wantedmovies')
@custom_auth_basic(check_credentials)
def wantedmovies():
    authorize()
    db = sqlite3.connect(os.path.join(args.config_dir, 'db', 'bazarr.db'), timeout=30)
    db.create_function("path_substitution", 1, path_replace_movie)
    c = db.cursor()

    if settings.radarr.getboolean('only_monitored'):
        monitored_only_query_string = ' AND monitored = "True"'
    else:
        monitored_only_query_string = ""

    c.execute("SELECT COUNT(*) FROM table_movies WHERE missing_subtitles != '[]'" + monitored_only_query_string)
    missing_count = c.fetchone()
    missing_count = missing_count[0]
    page = request.GET.page
    if page == "":
        page = "1"
    page_size = int(settings.general.page_size)
    offset = (int(page) - 1) * page_size
    max_page = int(math.ceil(missing_count / (page_size + 0.0)))

    c.execute(
        "SELECT title, missing_subtitles, radarrId, path_substitution(path), hearing_impaired, sceneName, failedAttempts FROM table_movies WHERE missing_subtitles != '[]'" + monitored_only_query_string + " ORDER BY _rowid_ DESC LIMIT ? OFFSET ?",
        (page_size, offset,))
    data = c.fetchall()
    c.close()
    return template('wantedmovies', bazarr_version=bazarr_version, rows=data,
                    missing_count=missing_count, page=page, max_page=max_page, base_url=base_url, page_size=page_size,
                    current_port=settings.general.port)


@route(base_url + 'wanted_search_missing_subtitles')
@custom_auth_basic(check_credentials)
def wanted_search_missing_subtitles_list():
    authorize()
    ref = request.environ['HTTP_REFERER']
<<<<<<< HEAD
    
    wanted_search_missing_subtitles()
    
=======

    add_job(wanted_search_missing_subtitles, name='manual_wanted_search_missing_subtitles')

>>>>>>> 8dc026d1
    redirect(ref)


@route(base_url + 'settings')
@custom_auth_basic(check_credentials)
def _settings():
    authorize()
    db = sqlite3.connect(os.path.join(args.config_dir, 'db', 'bazarr.db'), timeout=30)
    c = db.cursor()
    c.execute("SELECT * FROM table_settings_languages ORDER BY name")
    settings_languages = c.fetchall()
    settings_providers = sorted(provider_manager.names())
    c.execute("SELECT * FROM table_settings_notifier ORDER BY name")
    settings_notifier = c.fetchall()
    c.close()
    
    return template('settings', bazarr_version=bazarr_version, settings=settings, settings_languages=settings_languages,
                    settings_providers=settings_providers, settings_notifier=settings_notifier, base_url=base_url,
                    current_port=settings.general.port)


@route(base_url + 'save_settings', method='POST')
@custom_auth_basic(check_credentials)
def save_settings():
    authorize()
    ref = request.environ['HTTP_REFERER']
    
    conn = sqlite3.connect(os.path.join(args.config_dir, 'db', 'bazarr.db'), timeout=30)
    c = conn.cursor()
    
    settings_general_ip = request.forms.get('settings_general_ip')
    settings_general_port = request.forms.get('settings_general_port')
    settings_general_baseurl = request.forms.get('settings_general_baseurl')
    if not settings_general_baseurl.endswith('/'):
        settings_general_baseurl += '/'
    settings_general_debug = request.forms.get('settings_general_debug')
    if settings_general_debug is None:
        settings_general_debug = 'False'
    else:
        settings_general_debug = 'True'
    settings_general_chmod = request.forms.get('settings_general_chmod')
    settings_general_sourcepath = request.forms.getall('settings_general_sourcepath')
    settings_general_destpath = request.forms.getall('settings_general_destpath')
    settings_general_pathmapping = []
    settings_general_pathmapping.extend([list(a) for a in zip(settings_general_sourcepath, settings_general_destpath)])
    settings_general_sourcepath_movie = request.forms.getall('settings_general_sourcepath_movie')
    settings_general_destpath_movie = request.forms.getall('settings_general_destpath_movie')
    settings_general_pathmapping_movie = []
    settings_general_pathmapping_movie.extend(
        [list(a) for a in zip(settings_general_sourcepath_movie, settings_general_destpath_movie)])
    settings_general_branch = request.forms.get('settings_general_branch')
    settings_general_automatic = request.forms.get('settings_general_automatic')
    if settings_general_automatic is None:
        settings_general_automatic = 'False'
    else:
        settings_general_automatic = 'True'
    settings_general_single_language = request.forms.get('settings_general_single_language')
    if settings_general_single_language is None:
        settings_general_single_language = 'False'
    else:
        settings_general_single_language = 'True'
    settings_general_scenename = request.forms.get('settings_general_scenename')
    if settings_general_scenename is None:
        settings_general_scenename = 'False'
    else:
        settings_general_scenename = 'True'
    settings_general_embedded = request.forms.get('settings_general_embedded')
    if settings_general_embedded is None:
        settings_general_embedded = 'False'
    else:
        settings_general_embedded = 'True'
    settings_general_adaptive_searching = request.forms.get('settings_general_adaptive_searching')
    if settings_general_adaptive_searching is None:
        settings_general_adaptive_searching = 'False'
    else:
        settings_general_adaptive_searching = 'True'
    settings_general_multithreading = request.forms.get('settings_general_multithreading')
    if settings_general_multithreading is None:
        settings_general_multithreading = 'False'
    else:
        settings_general_multithreading = 'True'
    settings_general_minimum_score = request.forms.get('settings_general_minimum_score')
    settings_general_minimum_score_movies = request.forms.get('settings_general_minimum_score_movies')
    settings_general_use_postprocessing = request.forms.get('settings_general_use_postprocessing')
    if settings_general_use_postprocessing is None:
        settings_general_use_postprocessing = 'False'
    else:
        settings_general_use_postprocessing = 'True'
    settings_general_postprocessing_cmd = request.forms.get('settings_general_postprocessing_cmd')
    settings_general_use_sonarr = request.forms.get('settings_general_use_sonarr')
    if settings_general_use_sonarr is None:
        settings_general_use_sonarr = 'False'
    else:
        settings_general_use_sonarr = 'True'
    settings_general_use_radarr = request.forms.get('settings_general_use_radarr')
    if settings_general_use_radarr is None:
        settings_general_use_radarr = 'False'
    else:
        settings_general_use_radarr = 'True'
    settings_page_size = request.forms.get('settings_page_size')
    settings_subfolder = request.forms.get('settings_subfolder')
    settings_subfolder_custom = request.forms.get('settings_subfolder_custom')
    
    before = (unicode(settings.general.ip), int(settings.general.port), unicode(settings.general.base_url),
              unicode(settings.general.path_mappings), unicode(settings.general.getboolean('use_sonarr')),
              unicode(settings.general.getboolean('use_radarr')), unicode(settings.general.path_mappings_movie))
    after = (unicode(settings_general_ip), int(settings_general_port), unicode(settings_general_baseurl),
             unicode(settings_general_pathmapping), unicode(settings_general_use_sonarr),
             unicode(settings_general_use_radarr), unicode(settings_general_pathmapping_movie))
    
    settings.general.ip = text_type(settings_general_ip)
    settings.general.port = text_type(settings_general_port)
    settings.general.base_url = text_type(settings_general_baseurl)
    settings.general.path_mappings = text_type(settings_general_pathmapping)
    settings.general.debug = text_type(settings_general_debug)
    settings.general.chmod = text_type(settings_general_chmod)
    settings.general.branch = text_type(settings_general_branch)
    settings.general.auto_update = text_type(settings_general_automatic)
    settings.general.single_language = text_type(settings_general_single_language)
    settings.general.minimum_score = text_type(settings_general_minimum_score)
    settings.general.use_scenename = text_type(settings_general_scenename)
    settings.general.use_postprocessing = text_type(settings_general_use_postprocessing)
    settings.general.postprocessing_cmd = text_type(settings_general_postprocessing_cmd)
    settings.general.use_sonarr = text_type(settings_general_use_sonarr)
    settings.general.use_radarr = text_type(settings_general_use_radarr)
    settings.general.path_mappings_movie = text_type(settings_general_pathmapping_movie)
    settings.general.page_size = text_type(settings_page_size)
    settings.general.subfolder = text_type(settings_subfolder)
    settings.general.subfolder_custom = text_type(settings_subfolder_custom)
    settings.general.minimum_score_movie = text_type(settings_general_minimum_score_movies)
    settings.general.use_embedded_subs = text_type(settings_general_embedded)
    settings.general.adaptive_searching = text_type(settings_general_adaptive_searching)
    settings.general.multithreading = text_type(settings_general_multithreading)
    
    if after != before:
        configured()
    
    settings_proxy_type = request.forms.get('settings_proxy_type')
    settings_proxy_url = request.forms.get('settings_proxy_url')
    settings_proxy_port = request.forms.get('settings_proxy_port')
    settings_proxy_username = request.forms.get('settings_proxy_username')
    settings_proxy_password = request.forms.get('settings_proxy_password')
    settings_proxy_exclude = request.forms.get('settings_proxy_exclude')
    
    before_proxy_password = (unicode(settings.proxy.type), unicode(settings.proxy.exclude))
    if before_proxy_password[0] != settings_proxy_type:
        configured()
    if before_proxy_password[1] == settings_proxy_password:
        settings.proxy.type = text_type(settings_proxy_type)
        settings.proxy.url = text_type(settings_proxy_url)
        settings.proxy.port = text_type(settings_proxy_port)
        settings.proxy.username = text_type(settings_proxy_username)
        settings.proxy.exclude = text_type(settings_proxy_exclude)
    else:
        settings.proxy.type = text_type(settings_proxy_type)
        settings.proxy.url = text_type(settings_proxy_url)
        settings.proxy.port = text_type(settings_proxy_port)
        settings.proxy.username = text_type(settings_proxy_username)
        settings.proxy.password = text_type(settings_proxy_password)
        settings.proxy.exclude = text_type(settings_proxy_exclude)

    settings_auth_type = request.forms.get('settings_auth_type')
    settings_auth_username = request.forms.get('settings_auth_username')
    settings_auth_password = request.forms.get('settings_auth_password')

    if settings.auth.type != settings_auth_type:
        configured()
    if settings.auth.password == settings_auth_password:
        settings.auth.type = text_type(settings_auth_type)
        settings.auth.username = text_type(settings_auth_username)
    else:
        settings.auth.type = text_type(settings_auth_type)
        settings.auth.username = text_type(settings_auth_username)
        settings.auth.password = hashlib.md5(settings_auth_password).hexdigest()
    if settings_auth_username not in aaa._store.users:
        cork = Cork(os.path.normpath(os.path.join(args.config_dir, 'config')), initialize=True)
        cork._store.roles[''] = 100
        cork._store.save_roles()
        cork._store.users[settings_auth_username] = {
            'role': '',
            'hash': cork._hash(settings_auth_username, settings_auth_password),
            'email_addr': '',
            'desc': '',
            'creation_date': time.time()
        }
        cork._store.save_users()
        if settings_auth_type == 'basic' or settings_auth_type == 'None':
            pass
        else:
            aaa._beaker_session.delete()
    else:
        if settings.auth.password != settings_auth_password:
            aaa.user(settings_auth_username).update(role='', pwd=settings_auth_password)
            if settings_auth_type == 'basic' or settings_auth_type == 'None':
                pass
            else:
                aaa._beaker_session.delete()

    settings_sonarr_ip = request.forms.get('settings_sonarr_ip')
    settings_sonarr_port = request.forms.get('settings_sonarr_port')
    settings_sonarr_baseurl = request.forms.get('settings_sonarr_baseurl')
    settings_sonarr_ssl = request.forms.get('settings_sonarr_ssl')
    if settings_sonarr_ssl is None:
        settings_sonarr_ssl = 'False'
    else:
        settings_sonarr_ssl = 'True'
    settings_sonarr_apikey = request.forms.get('settings_sonarr_apikey')
    settings_sonarr_only_monitored = request.forms.get('settings_sonarr_only_monitored')
    if settings_sonarr_only_monitored is None:
        settings_sonarr_only_monitored = 'False'
    else:
        settings_sonarr_only_monitored = 'True'
    settings_sonarr_sync = request.forms.get('settings_sonarr_sync')

    settings.sonarr.ip = text_type(settings_sonarr_ip)
    settings.sonarr.port = text_type(settings_sonarr_port)
    settings.sonarr.base_url = text_type(settings_sonarr_baseurl)
    settings.sonarr.ssl = text_type(settings_sonarr_ssl)
    settings.sonarr.apikey = text_type(settings_sonarr_apikey)
    settings.sonarr.only_monitored = text_type(settings_sonarr_only_monitored)
    settings.sonarr.full_update = text_type(settings_sonarr_sync)

    settings_radarr_ip = request.forms.get('settings_radarr_ip')
    settings_radarr_port = request.forms.get('settings_radarr_port')
    settings_radarr_baseurl = request.forms.get('settings_radarr_baseurl')
    settings_radarr_ssl = request.forms.get('settings_radarr_ssl')
    if settings_radarr_ssl is None:
        settings_radarr_ssl = 'False'
    else:
        settings_radarr_ssl = 'True'
    settings_radarr_apikey = request.forms.get('settings_radarr_apikey')
    settings_radarr_only_monitored = request.forms.get('settings_radarr_only_monitored')
    if settings_radarr_only_monitored is None:
        settings_radarr_only_monitored = 'False'
    else:
        settings_radarr_only_monitored = 'True'
    settings_radarr_sync = request.forms.get('settings_radarr_sync')

    settings.radarr.ip = text_type(settings_radarr_ip)
    settings.radarr.port = text_type(settings_radarr_port)
    settings.radarr.base_url = text_type(settings_radarr_baseurl)
    settings.radarr.ssl = text_type(settings_radarr_ssl)
    settings.radarr.apikey = text_type(settings_radarr_apikey)
    settings.radarr.only_monitored = text_type(settings_radarr_only_monitored)
    settings.radarr.full_update = text_type(settings_radarr_sync)

    settings_subliminal_providers = request.forms.getall('settings_subliminal_providers')
    settings.general.enabled_providers = u'' if not settings_subliminal_providers else ','.join(
        settings_subliminal_providers)

    settings_addic7ed_random_agents = request.forms.get('settings_addic7ed_random_agents')
    if settings_addic7ed_random_agents is None:
        settings_addic7ed_random_agents = 'False'
    else:
        settings_addic7ed_random_agents = 'True'

    settings_opensubtitles_vip = request.forms.get('settings_opensubtitles_vip')
    if settings_opensubtitles_vip is None:
        settings_opensubtitles_vip = 'False'
    else:
        settings_opensubtitles_vip = 'True'

    settings_opensubtitles_ssl = request.forms.get('settings_opensubtitles_ssl')
    if settings_opensubtitles_ssl is None:
        settings_opensubtitles_ssl = 'False'
    else:
        settings_opensubtitles_ssl = 'True'

    settings_opensubtitles_skip_wrong_fps = request.forms.get('settings_opensubtitles_skip_wrong_fps')
    if settings_opensubtitles_skip_wrong_fps is None:
        settings_opensubtitles_skip_wrong_fps = 'False'
    else:
        settings_opensubtitles_skip_wrong_fps = 'True'

    settings.addic7ed.username = request.forms.get('settings_addic7ed_username')
    settings.addic7ed.password = request.forms.get('settings_addic7ed_password')
    settings.addic7ed.random_agents = text_type(settings_addic7ed_random_agents)
    settings.assrt.token = request.forms.get('settings_assrt_token')
    settings.legendastv.username = request.forms.get('settings_legendastv_username')
    settings.legendastv.password = request.forms.get('settings_legendastv_password')
    settings.opensubtitles.username = request.forms.get('settings_opensubtitles_username')
    settings.opensubtitles.password = request.forms.get('settings_opensubtitles_password')
    settings.opensubtitles.vip = text_type(settings_opensubtitles_vip)
    settings.opensubtitles.ssl = text_type(settings_opensubtitles_ssl)
    settings.opensubtitles.skip_wrong_fps = text_type(settings_opensubtitles_skip_wrong_fps)
    settings.xsubs.username = request.forms.get('settings_xsubs_username')
    settings.xsubs.password = request.forms.get('settings_xsubs_password')

    settings_subliminal_languages = request.forms.getall('settings_subliminal_languages')
    c.execute("UPDATE table_settings_languages SET enabled = 0")
    for item in settings_subliminal_languages:
        c.execute("UPDATE table_settings_languages SET enabled = '1' WHERE code2 = ?", (item,))

    settings_serie_default_enabled = request.forms.get('settings_serie_default_enabled')
    if settings_serie_default_enabled is None:
        settings_serie_default_enabled = 'False'
    else:
        settings_serie_default_enabled = 'True'
    settings.general.serie_default_enabled = text_type(settings_serie_default_enabled)

    settings_serie_default_languages = str(request.forms.getall('settings_serie_default_languages'))
    if settings_serie_default_languages == "['None']":
        settings_serie_default_languages = 'None'
    settings.general.serie_default_language = text_type(settings_serie_default_languages)

    settings_serie_default_hi = request.forms.get('settings_serie_default_hi')
    if settings_serie_default_hi is None:
        settings_serie_default_hi = 'False'
    else:
        settings_serie_default_hi = 'True'
    settings.general.serie_default_hi = text_type(settings_serie_default_hi)

    settings_movie_default_enabled = request.forms.get('settings_movie_default_enabled')
    if settings_movie_default_enabled is None:
        settings_movie_default_enabled = 'False'
    else:
        settings_movie_default_enabled = 'True'
    settings.general.movie_default_enabled = text_type(settings_movie_default_enabled)

    settings_movie_default_languages = str(request.forms.getall('settings_movie_default_languages'))
    if settings_movie_default_languages == "['None']":
        settings_movie_default_languages = 'None'
    settings.general.movie_default_language = text_type(settings_movie_default_languages)

    settings_movie_default_hi = request.forms.get('settings_movie_default_hi')
    if settings_movie_default_hi is None:
        settings_movie_default_hi = 'False'
    else:
        settings_movie_default_hi = 'True'
    settings.general.movie_default_hi = text_type(settings_movie_default_hi)

    with open(os.path.join(args.config_dir, 'config', 'config.ini'), 'w+') as handle:
        settings.write(handle)

    configure_logging(settings.general.getboolean('debug') or args.debug)

    notifiers = c.execute("SELECT * FROM table_settings_notifier ORDER BY name").fetchall()
    for notifier in notifiers:
        enabled = request.forms.get('settings_notifier_' + notifier[0] + '_enabled')
        if enabled == 'on':
            enabled = 1
        else:
            enabled = 0
        notifier_url = request.forms.get('settings_notifier_' + notifier[0] + '_url')
        c.execute("UPDATE table_settings_notifier SET enabled = ?, url = ? WHERE name = ?",
                  (enabled, notifier_url, notifier[0]))

    conn.commit()
    c.close()

    sonarr_full_update()
    radarr_full_update()

    logging.info('BAZARR Settings saved succesfully.')

    # reschedule full update task according to settings
    sonarr_full_update()

    if ref.find('saved=true') > 0:
        redirect(ref)
    else:
        redirect(ref + "?saved=true")


@route(base_url + 'check_update')
@custom_auth_basic(check_credentials)
def check_update():
    authorize()
    ref = request.environ['HTTP_REFERER']

    if not args.no_update:
        check_and_apply_update()

    redirect(ref)


@route(base_url + 'system')
@custom_auth_basic(check_credentials)
def system():
    authorize()
    
    def get_time_from_interval(interval):
        interval_clean = interval.split('[')
        interval_clean = interval_clean[1][:-1]
        interval_split = interval_clean.split(':')

        hour = interval_split[0]
        minute = interval_split[1].lstrip("0")
        second = interval_split[2].lstrip("0")

        text = "every "
        if hour != "0":
            text = text + hour
            if hour == "1":
                text = text + " hour"
            else:
                text = text + " hours"

            if minute != "" and second != "":
                text = text + ", "
            elif minute == "" and second != "":
                text = text + " and "
            elif minute != "" and second == "":
                text = text + " and "
        if minute != "":
            text = text + minute
            if minute == "1":
                text = text + " minute"
            else:
                text = text + " minutes"

            if second != "":
                text = text + " and "
        if second != "":
            text = text + second
            if second == "1":
                text = text + " second"
            else:
                text = text + " seconds"

        return text

    def get_time_from_cron(cron):
        text = "at "
        hour = str(cron[5])
        minute = str(cron[6])
        second = str(cron[7])

        if hour != "0" and hour != "*":
            text = text + hour
            if hour == "0" or hour == "1":
                text = text + " hour"
            else:
                text = text + " hours"

            if minute != "*" and second != "0":
                text = text + ", "
            elif minute == "*" and second != "0":
                text = text + " and "
            elif minute != "0" and minute != "*" and second == "0":
                text = text + " and "
        if minute != "0" and minute != "*":
            text = text + minute
            if minute == "0" or minute == "1":
                text = text + " minute"
            else:
                text = text + " minutes"

            if second != "0" and second != "*":
                text = text + " and "
        if second != "0" and second != "*":
            text = text + second
            if second == "0" or second == "1":
                text = text + " second"
            else:
                text = text + " seconds"

        return text

    task_list = []
    for job in scheduler.get_jobs():
        if job.next_run_time is not None:
            next_run = pretty.date(job.next_run_time.replace(tzinfo=None))
        else:
            next_run = "Never"

        if job.trigger.__str__().startswith('interval'):
            task_list.append([job.name, get_time_from_interval(str(job.trigger)), next_run, job.id])
        elif job.trigger.__str__().startswith('cron'):
            task_list.append([job.name, get_time_from_cron(job.trigger.fields), next_run, job.id])

    i = 0
    with open(os.path.join(args.config_dir, 'log', 'bazarr.log')) as f:
        for i, l in enumerate(f, 1):
            pass
        row_count = i
        page_size = int(settings.general.page_size)
        max_page = int(math.ceil(row_count / (page_size + 0.0)))

    with open(os.path.join(args.config_dir, 'config', 'releases.txt'), 'r') as f:
        releases = ast.literal_eval(f.read())

    use_sonarr = settings.general.getboolean('use_sonarr')
    apikey_sonarr = settings.sonarr.apikey
    sv = url_sonarr + "/api/system/status?apikey=" + apikey_sonarr
    sonarr_version = ''
    if use_sonarr:
        try:
            sonarr_version = requests.get(sv, timeout=15, verify=False).json()['version']
        except:
            pass

    use_radarr = settings.general.getboolean('use_radarr')
    apikey_radarr = settings.radarr.apikey
    rv = url_radarr + "/api/system/status?apikey=" + apikey_radarr
    radarr_version = ''
    if use_radarr:
        try:
            radarr_version = requests.get(rv, timeout=15, verify=False).json()['version']
        except:
            pass

    return template('system', bazarr_version=bazarr_version,
                    sonarr_version=sonarr_version, radarr_version=radarr_version,
                    operating_system=platform.platform(), python_version=platform.python_version(),
                    config_dir=args.config_dir, bazarr_dir=os.path.normcase(os.getcwd()),
                    base_url=base_url, task_list=task_list, row_count=row_count, max_page=max_page, page_size=page_size,
                    releases=releases, current_port=settings.general.port)


@route(base_url + 'logs/<page:int>')
@custom_auth_basic(check_credentials)
def get_logs(page):
    authorize()
    page_size = int(settings.general.page_size)
    begin = (page * page_size) - page_size
    end = (page * page_size) - 1
    logs_complete = []
    for line in reversed(open(os.path.join(args.config_dir, 'log', 'bazarr.log')).readlines()):
        logs_complete.append(line.rstrip())
    logs = logs_complete[begin:end]

    return template('logs', logs=logs, base_url=base_url, current_port=settings.general.port)


@route(base_url + 'execute/<taskid>')
@custom_auth_basic(check_credentials)
def execute_task(taskid):
    authorize()
    ref = request.environ['HTTP_REFERER']

    execute_now(taskid)

    redirect(ref)


@route(base_url + 'remove_subtitles', method='POST')
@custom_auth_basic(check_credentials)
def remove_subtitles():
    authorize()
    episodePath = request.forms.get('episodePath')
    language = request.forms.get('language')
    subtitlesPath = request.forms.get('subtitlesPath')
    sonarrSeriesId = request.forms.get('sonarrSeriesId')
    sonarrEpisodeId = request.forms.get('sonarrEpisodeId')
    subfolder = ('/' + get_subtitle_destination_folder() + '/') if get_subtitle_destination_folder() else '/'
    subtitlesPath = os.path.split(subtitlesPath)
    
    try:
        os.remove(subtitlesPath[0] + subfolder + subtitlesPath[1])
        result = language_from_alpha3(language) + " subtitles deleted from disk."
        history_log(0, sonarrSeriesId, sonarrEpisodeId, result)
    except OSError:
        pass
    store_subtitles(unicode(episodePath))
    list_missing_subtitles(sonarrSeriesId)


@route(base_url + 'remove_subtitles_movie', method='POST')
@custom_auth_basic(check_credentials)
def remove_subtitles_movie():
    authorize()
    moviePath = request.forms.get('moviePath')
    language = request.forms.get('language')
    subtitlesPath = request.forms.get('subtitlesPath')
    radarrId = request.forms.get('radarrId')
    subfolder = ('/' + get_subtitle_destination_folder() + '/') if get_subtitle_destination_folder() else '/'
    subtitlesPath = os.path.split(subtitlesPath)

    try:
        os.remove(subtitlesPath[0] + subfolder + subtitlesPath[1])
        result = language_from_alpha3(language) + " subtitles deleted from disk."
        history_log_movie(0, radarrId, result)
    except OSError:
        pass
    store_subtitles_movie(unicode(moviePath))
    list_missing_subtitles_movies(radarrId)


@route(base_url + 'get_subtitle', method='POST')
@custom_auth_basic(check_credentials)
def get_subtitle():
    authorize()
    ref = request.environ['HTTP_REFERER']

    episodePath = request.forms.get('episodePath')
    sceneName = request.forms.get('sceneName')
    language = request.forms.get('language')
    hi = request.forms.get('hi')
    sonarrSeriesId = request.forms.get('sonarrSeriesId')
    sonarrEpisodeId = request.forms.get('sonarrEpisodeId')
    title = request.forms.get('title')
    # tvdbid = request.forms.get('tvdbid')

    providers_list = get_providers()
    providers_auth = get_providers_auth()

    try:
        result = download_subtitle(episodePath, language, hi, providers_list, providers_auth, sceneName, title,
                                   'series')
        if result is not None:
            history_log(1, sonarrSeriesId, sonarrEpisodeId, result)
            send_notifications(sonarrSeriesId, sonarrEpisodeId, result)
            store_subtitles(unicode(episodePath))
            list_missing_subtitles(sonarrSeriesId)
        redirect(ref)
    except OSError:
        pass


@route(base_url + 'manual_search', method='POST')
@custom_auth_basic(check_credentials)
def manual_search_json():
    authorize()
    ref = request.environ['HTTP_REFERER']

    episodePath = request.forms.get('episodePath')
    sceneName = request.forms.get('sceneName')
    language = request.forms.get('language')
    hi = request.forms.get('hi')
    title = request.forms.get('title')

    providers_list = get_providers()
    providers_auth = get_providers_auth()

    data = manual_search(episodePath, language, hi, providers_list, providers_auth, sceneName, title, 'series')
    return dict(data=data)


@route(base_url + 'manual_get_subtitle', method='POST')
@custom_auth_basic(check_credentials)
def manual_get_subtitle():
    authorize()
    ref = request.environ['HTTP_REFERER']

    episodePath = request.forms.get('episodePath')
    sceneName = request.forms.get('sceneName')
    language = request.forms.get('language')
    hi = request.forms.get('hi')
    selected_provider = request.forms.get('provider')
    subtitle = request.forms.get('subtitle')
    sonarrSeriesId = request.forms.get('sonarrSeriesId')
    sonarrEpisodeId = request.forms.get('sonarrEpisodeId')
    title = request.forms.get('title')

    providers_list = get_providers()
    providers_auth = get_providers_auth()

    try:
        result = manual_download_subtitle(episodePath, language, hi, subtitle, selected_provider, providers_auth,
                                          sceneName, title, 'series')
        if result is not None:
            history_log(1, sonarrSeriesId, sonarrEpisodeId, result)
            send_notifications(sonarrSeriesId, sonarrEpisodeId, result)
            store_subtitles(unicode(episodePath))
            list_missing_subtitles(sonarrSeriesId)
        redirect(ref)
    except OSError:
        pass


@route(base_url + 'get_subtitle_movie', method='POST')
@custom_auth_basic(check_credentials)
def get_subtitle_movie():
    authorize()
    ref = request.environ['HTTP_REFERER']

    moviePath = request.forms.get('moviePath')
    sceneName = request.forms.get('sceneName')
    language = request.forms.get('language')
    hi = request.forms.get('hi')
    radarrId = request.forms.get('radarrId')
    # tmdbid = request.forms.get('tmdbid')
    title = request.forms.get('title')

    providers_list = get_providers()
    providers_auth = get_providers_auth()

    try:
        result = download_subtitle(moviePath, language, hi, providers_list, providers_auth, sceneName, title, 'movie')
        if result is not None:
            history_log_movie(1, radarrId, result)
            send_notifications_movie(radarrId, result)
            store_subtitles_movie(unicode(moviePath))
            list_missing_subtitles_movies(radarrId)
        redirect(ref)
    except OSError:
        pass


@route(base_url + 'manual_search_movie', method='POST')
@custom_auth_basic(check_credentials)
def manual_search_movie_json():
    authorize()
    ref = request.environ['HTTP_REFERER']

    moviePath = request.forms.get('moviePath')
    sceneName = request.forms.get('sceneName')
    language = request.forms.get('language')
    hi = request.forms.get('hi')
    title = request.forms.get('title')

    providers_list = get_providers()
    providers_auth = get_providers_auth()

    data = manual_search(moviePath, language, hi, providers_list, providers_auth, sceneName, title, 'movie')
    return dict(data=data)


@route(base_url + 'manual_get_subtitle_movie', method='POST')
@custom_auth_basic(check_credentials)
def manual_get_subtitle_movie():
    authorize()
    ref = request.environ['HTTP_REFERER']

    moviePath = request.forms.get('moviePath')
    sceneName = request.forms.get('sceneName')
    language = request.forms.get('language')
    hi = request.forms.get('hi')
    selected_provider = request.forms.get('provider')
    subtitle = request.forms.get('subtitle')
    radarrId = request.forms.get('radarrId')
    title = request.forms.get('title')

    providers_list = get_providers()
    providers_auth = get_providers_auth()

    try:
        result = manual_download_subtitle(moviePath, language, hi, subtitle, selected_provider, providers_auth,
                                          sceneName, title, 'movie')
        if result is not None:
            history_log_movie(1, radarrId, result)
            send_notifications_movie(radarrId, result)
            store_subtitles_movie(unicode(moviePath))
            list_missing_subtitles_movies(radarrId)
        redirect(ref)
    except OSError:
        pass


def configured():
    conn = sqlite3.connect(os.path.join(args.config_dir, 'db', 'bazarr.db'), timeout=30)
    c = conn.cursor()
    c.execute("UPDATE system SET configured = 1")
    conn.commit()
    c.close()


@route(base_url + 'api/series/wanted')
def api_wanted():
    db = sqlite3.connect(os.path.join(args.config_dir, 'db', 'bazarr.db'), timeout=30)
    c = db.cursor()
    data = c.execute(
        "SELECT table_shows.title, table_episodes.season || 'x' || table_episodes.episode, table_episodes.title, table_episodes.missing_subtitles FROM table_episodes INNER JOIN table_shows on table_shows.sonarrSeriesId = table_episodes.sonarrSeriesId WHERE table_episodes.missing_subtitles != '[]' ORDER BY table_episodes._rowid_ DESC").fetchall()
    c.close()
    return dict(subtitles=data)


@route(base_url + 'api/series/history')
def api_history():
    db = sqlite3.connect(os.path.join(args.config_dir, 'db', 'bazarr.db'), timeout=30)
    c = db.cursor()
    data = c.execute(
        "SELECT table_shows.title, table_episodes.season || 'x' || table_episodes.episode, table_episodes.title, strftime('%Y-%m-%d', datetime(table_history.timestamp, 'unixepoch')), table_history.description FROM table_history INNER JOIN table_shows on table_shows.sonarrSeriesId = table_history.sonarrSeriesId INNER JOIN table_episodes on table_episodes.sonarrEpisodeId = table_history.sonarrEpisodeId WHERE table_history.action = '1' ORDER BY id DESC").fetchall()
    c.close()
    return dict(subtitles=data)


@route(base_url + 'api/movies/wanted')
def api_wanted():
    db = sqlite3.connect(os.path.join(args.config_dir, 'db', 'bazarr.db'), timeout=30)
    c = db.cursor()
    data = c.execute(
        "SELECT table_movies.title, table_movies.missing_subtitles FROM table_movies WHERE table_movies.missing_subtitles != '[]' ORDER BY table_movies._rowid_ DESC").fetchall()
    c.close()
    return dict(subtitles=data)


@route(base_url + 'api/movies/history')
def api_history():
    db = sqlite3.connect(os.path.join(args.config_dir, 'db', 'bazarr.db'), timeout=30)
    c = db.cursor()
    data = c.execute(
        "SELECT table_movies.title, strftime('%Y-%m-%d', datetime(table_history_movie.timestamp, 'unixepoch')), table_history_movie.description FROM table_history_movie INNER JOIN table_movies on table_movies.radarrId = table_history_movie.radarrId WHERE table_history_movie.action = '1' ORDER BY id DESC").fetchall()
    c.close()
    return dict(subtitles=data)


@route(base_url + 'test_url/<protocol>/<url:path>', method='GET')
@custom_auth_basic(check_credentials)
def test_url(protocol, url):
    url = urllib.unquote(url)
    try:
        result = requests.get(protocol + "://" + url, allow_redirects=False, verify=False).json()['version']
    except:
        return dict(status=False)
    else:
        return dict(status=True, version=result)


@route(base_url + 'test_notification/<protocol>/<provider:path>', method='GET')
@custom_auth_basic(check_credentials)
def test_notification(protocol, provider):
    provider = urllib.unquote(provider)
    apobj = apprise.Apprise()
    apobj.add(protocol + "://" + provider)

    apobj.notify(
        title='Bazarr test notification',
        body=('Test notification')
    )


@route(base_url + 'notifications')
@custom_auth_basic(check_credentials)
def notifications():
    if queueconfig.notifications:
        return queueconfig.notifications.read()
    else:
        return None


@route(base_url + 'running_tasks')
@custom_auth_basic(check_credentials)
def running_tasks_list():
    return dict(tasks=running_tasks)


# Mute DeprecationWarning
warnings.simplefilter("ignore", DeprecationWarning)
server = WSGIServer((str(settings.general.ip), (int(args.port) if args.port else int(settings.general.port))), app, handler_class=WebSocketHandler)
try:
    logging.info('BAZARR is started and waiting for request on http://' + str(settings.general.ip) + ':' + (str(
        args.port) if args.port else str(settings.general.port)) + str(base_url))
    server.serve_forever()
except KeyboardInterrupt:
    shutdown()<|MERGE_RESOLUTION|>--- conflicted
+++ resolved
@@ -1086,15 +1086,9 @@
 def wanted_search_missing_subtitles_list():
     authorize()
     ref = request.environ['HTTP_REFERER']
-<<<<<<< HEAD
-    
-    wanted_search_missing_subtitles()
-    
-=======
-
+    
     add_job(wanted_search_missing_subtitles, name='manual_wanted_search_missing_subtitles')
-
->>>>>>> 8dc026d1
+    
     redirect(ref)
 
 
@@ -1110,7 +1104,7 @@
     c.execute("SELECT * FROM table_settings_notifier ORDER BY name")
     settings_notifier = c.fetchall()
     c.close()
-    
+
     return template('settings', bazarr_version=bazarr_version, settings=settings, settings_languages=settings_languages,
                     settings_providers=settings_providers, settings_notifier=settings_notifier, base_url=base_url,
                     current_port=settings.general.port)
@@ -1121,10 +1115,10 @@
 def save_settings():
     authorize()
     ref = request.environ['HTTP_REFERER']
-    
+
     conn = sqlite3.connect(os.path.join(args.config_dir, 'db', 'bazarr.db'), timeout=30)
     c = conn.cursor()
-    
+
     settings_general_ip = request.forms.get('settings_general_ip')
     settings_general_port = request.forms.get('settings_general_port')
     settings_general_baseurl = request.forms.get('settings_general_baseurl')
@@ -1204,7 +1198,7 @@
     after = (unicode(settings_general_ip), int(settings_general_port), unicode(settings_general_baseurl),
              unicode(settings_general_pathmapping), unicode(settings_general_use_sonarr),
              unicode(settings_general_use_radarr), unicode(settings_general_pathmapping_movie))
-    
+
     settings.general.ip = text_type(settings_general_ip)
     settings.general.port = text_type(settings_general_port)
     settings.general.base_url = text_type(settings_general_baseurl)
@@ -1231,7 +1225,7 @@
     
     if after != before:
         configured()
-    
+
     settings_proxy_type = request.forms.get('settings_proxy_type')
     settings_proxy_url = request.forms.get('settings_proxy_url')
     settings_proxy_port = request.forms.get('settings_proxy_port')
