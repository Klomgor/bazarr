# coding=utf-8

<<<<<<< HEAD
bazarr_version = '0.9'
=======
bazarr_version = '0.8.4.3'
>>>>>>> c7c7a23f

import os
os.environ["SZ_USER_AGENT"] = "Bazarr/1"
os.environ["BAZARR_VERSION"] = bazarr_version

import gc
import sys
import libs
import io

import pretty
import ast
import hashlib
import warnings
import queueconfig
import platform
import apprise


from get_args import args
from logger import empty_log
from config import settings, url_sonarr, url_radarr, url_radarr_short, url_sonarr_short, base_url

from init import *
import logging
from database import database, dict_mapper

from notifier import update_notifier

from cherrypy.wsgiserver import CherryPyWSGIServer

from urllib.parse import unquote
from datetime import datetime
from get_languages import load_language_in_db, language_from_alpha3, language_from_alpha2, alpha2_from_alpha3
from flask import make_response, request, redirect, abort, render_template, Response, session, flash, url_for, \
    send_file, stream_with_context

from get_providers import get_providers, get_providers_auth, list_throttled_providers
from get_series import *
from get_episodes import *
from get_movies import *

<<<<<<< HEAD
=======
from list_subtitles import store_subtitles, store_subtitles_movie, series_scan_subtitles, movies_scan_subtitles, \
    list_missing_subtitles, list_missing_subtitles_movies
from get_subtitle import download_subtitle, series_download_subtitles, movies_download_subtitles, \
    manual_search, manual_download_subtitle, manual_upload_subtitle, wanted_search_missing_subtitles
>>>>>>> c7c7a23f
from utils import history_log, history_log_movie, get_sonarr_version, get_radarr_version
from scheduler import Scheduler
<<<<<<< HEAD
=======
from notifier import send_notifications, send_notifications_movie
from check_update import check_and_apply_update
>>>>>>> c7c7a23f
from subliminal_patch.extensions import provider_registry as provider_manager
from functools import wraps

from app import create_app, socketio
app = create_app()

from api import api_bp
app.register_blueprint(api_bp)

scheduler = Scheduler()

# Check and install update on startup when running on Windows from installer
if args.release_update:
    check_and_apply_update()

if settings.proxy.type != 'None':
    if settings.proxy.username != '' and settings.proxy.password != '':
        proxy = settings.proxy.type + '://' + settings.proxy.username + ':' + settings.proxy.password + '@' + \
                settings.proxy.url + ':' + settings.proxy.port
    else:
        proxy = settings.proxy.type + '://' + settings.proxy.url + ':' + settings.proxy.port
    os.environ['HTTP_PROXY'] = str(proxy)
    os.environ['HTTPS_PROXY'] = str(proxy)
    os.environ['NO_PROXY'] = str(settings.proxy.exclude)

# Reset restart required warning on start
database.execute("UPDATE system SET configured='0', updated='0'")

# Load languages in database
load_language_in_db()

login_auth = settings.auth.type

update_notifier()


def check_credentials(user, pw):
    username = settings.auth.username
    password = settings.auth.password
    if hashlib.md5(pw.encode('utf-8')).hexdigest() == password and user == username:
        return True
    return False

def login_required(f):
    @wraps(f)
    def wrap(*args, **kwargs):
        test = request
        if settings.auth.type == 'basic':
            auth = request.authorization
            if not (auth and check_credentials(request.authorization.username, request.authorization.password)):
                return ('Unauthorized', 401, {
                    'WWW-Authenticate': 'Basic realm="Login Required"'
                })

            return f(*args, **kwargs)
        elif settings.auth.type == 'form':
            if 'logged_in' in session:
                return f(*args, **kwargs)
            else:
                flash("You need to login first")
                return redirect(url_for('login_page'))
        else:
            return f(*args, **kwargs)
    return wrap


@app.route('/login/', methods=["GET", "POST"])
def login_page():
    error = ''
    try:
        if request.method == "POST":
            if check_credentials(request.form['username'], request.form['password']):
                session['logged_in'] = True
                session['username'] = request.form['username']

                flash("You are now logged in")
                return redirect(url_for("redirect_root"))
            else:
                error = "Invalid credentials, try again."
        gc.collect()

        return render_template("login.html", error=error)

    except Exception as e:
        # flash(e)
        error = "Invalid credentials, try again."
        return render_template("login.html", error=error)


@app.context_processor
def restart_processor():
    def restart_required():
        restart_required = database.execute("SELECT configured, updated FROM system", only_one=True)
        return restart_required
    return dict(restart_required=restart_required()['configured'], update_required=restart_required()['updated'], ast=ast, settings=settings, locals=locals(), args=args, os=os)


def api_authorize():
    if 'apikey' in request.GET.dict:
        if request.GET.dict['apikey'][0] == settings.auth.apikey:
            return
        else:
            abort(401, 'Unauthorized')
    else:
        abort(401, 'Unauthorized')


def post_get(name, default=''):
    return request.POST.get(name, default).strip()


@app.route("/logout/")
@login_required
def logout():
    if settings.auth.type == 'basic':
        return abort(401)
    elif settings.auth.type == 'form':
        session.clear()
        flash("You have been logged out!")
        gc.collect()
        return redirect(url_for('redirect_root'))


@app.route('/shutdown/')
@login_required
def shutdown():
    doShutdown()

def doShutdown():
    try:
        server.stop()
    except:
        logging.error('BAZARR Cannot stop CherryPy.')
    else:
        database.close()
        try:
            stop_file = io.open(os.path.join(args.config_dir, "bazarr.stop"), "w", encoding='UTF-8')
        except Exception as e:
            logging.error('BAZARR Cannot create bazarr.stop file.')
        else:
            stop_file.write(str(''))
            stop_file.close()
            sys.exit(0)
    return ''


@app.route('/restart/')
@login_required
def restart():
    try:
        server.stop()
    except:
        logging.error('BAZARR Cannot stop CherryPy.')
    else:
        database.close()
        try:
            restart_file = io.open(os.path.join(args.config_dir, "bazarr.restart"), "w", encoding='UTF-8')
        except Exception as e:
            logging.error('BAZARR Cannot create bazarr.restart file.')
        else:
            logging.info('Bazarr is being restarted...')
            restart_file.write(str(''))
            restart_file.close()
            sys.exit(0)
    return ''


@app.route('/wizard/')
@login_required
def wizard():
    # Get languages list
    settings_languages = database.execute("SELECT * FROM table_settings_languages ORDER BY name")
    # Get providers list
    settings_providers = sorted(provider_manager.names())

    return render_template('wizard.html', bazarr_version=bazarr_version, settings=settings,
                    settings_languages=settings_languages, settings_providers=settings_providers,
                    base_url=base_url, ast=ast)


@app.route('/save_wizard', methods=['POST'])
@login_required
def save_wizard():
    settings_general_ip = request.form.get('settings_general_ip')
    settings_general_port = request.form.get('settings_general_port')
    settings_general_baseurl = request.form.get('settings_general_baseurl')
    if not settings_general_baseurl.endswith('/'):
        settings_general_baseurl += '/'
    settings_general_sourcepath = request.form.getlist('settings_general_sourcepath[]')
    settings_general_destpath = request.form.getlist('settings_general_destpath[]')
    settings_general_pathmapping = []
    settings_general_pathmapping.extend([list(a) for a in zip(settings_general_sourcepath, settings_general_destpath)])
    settings_general_sourcepath_movie = request.form.getlist('settings_general_sourcepath_movie[]')
    settings_general_destpath_movie = request.form.getlist('settings_general_destpath_movie[]')
    settings_general_pathmapping_movie = []
    settings_general_pathmapping_movie.extend(
        [list(a) for a in zip(settings_general_sourcepath_movie, settings_general_destpath_movie)])
    settings_general_single_language = request.form.get('settings_general_single_language')
    if settings_general_single_language is None:
        settings_general_single_language = 'False'
    else:
        settings_general_single_language = 'True'
    settings_general_use_sonarr = request.form.get('settings_general_use_sonarr')
    if settings_general_use_sonarr is None:
        settings_general_use_sonarr = 'False'
    else:
        settings_general_use_sonarr = 'True'
    settings_general_use_radarr = request.form.get('settings_general_use_radarr')
    if settings_general_use_radarr is None:
        settings_general_use_radarr = 'False'
    else:
        settings_general_use_radarr = 'True'
    settings_general_embedded = request.form.get('settings_general_embedded')
    if settings_general_embedded is None:
        settings_general_embedded = 'False'
    else:
        settings_general_embedded = 'True'
    settings_subfolder = request.form.get('settings_subfolder')
    settings_subfolder_custom = request.form.get('settings_subfolder_custom')
    settings_upgrade_subs = request.form.get('settings_upgrade_subs')
    if settings_upgrade_subs is None:
        settings_upgrade_subs = 'False'
    else:
        settings_upgrade_subs = 'True'
    settings_days_to_upgrade_subs = request.form.get('settings_days_to_upgrade_subs')
    settings_upgrade_manual = request.form.get('settings_upgrade_manual')
    if settings_upgrade_manual is None:
        settings_upgrade_manual = 'False'
    else:
        settings_upgrade_manual = 'True'

    settings.general.ip = str(settings_general_ip)
    settings.general.port = str(settings_general_port)
    settings.general.base_url = str(settings_general_baseurl)
    settings.general.path_mappings = str(settings_general_pathmapping)
    settings.general.single_language = str(settings_general_single_language)
    settings.general.use_sonarr = str(settings_general_use_sonarr)
    settings.general.use_radarr = str(settings_general_use_radarr)
    settings.general.path_mappings_movie = str(settings_general_pathmapping_movie)
    settings.general.subfolder = str(settings_subfolder)
    settings.general.subfolder_custom = str(settings_subfolder_custom)
    settings.general.use_embedded_subs = str(settings_general_embedded)
    settings.general.upgrade_subs = str(settings_upgrade_subs)
    settings.general.days_to_upgrade_subs = str(settings_days_to_upgrade_subs)
    settings.general.upgrade_manual = str(settings_upgrade_manual)

    settings_sonarr_ip = request.form.get('settings_sonarr_ip')
    settings_sonarr_port = request.form.get('settings_sonarr_port')
    settings_sonarr_baseurl = request.form.get('settings_sonarr_baseurl')
    settings_sonarr_ssl = request.form.get('settings_sonarr_ssl')
    if settings_sonarr_ssl is None:
        settings_sonarr_ssl = 'False'
    else:
        settings_sonarr_ssl = 'True'
    settings_sonarr_apikey = request.form.get('settings_sonarr_apikey')
    settings_sonarr_only_monitored = request.form.get('settings_sonarr_only_monitored')
    if settings_sonarr_only_monitored is None:
        settings_sonarr_only_monitored = 'False'
    else:
        settings_sonarr_only_monitored = 'True'

    settings.sonarr.ip = str(settings_sonarr_ip)
    settings.sonarr.port = str(settings_sonarr_port)
    settings.sonarr.base_url = str(settings_sonarr_baseurl)
    settings.sonarr.ssl = str(settings_sonarr_ssl)
    settings.sonarr.apikey = str(settings_sonarr_apikey)
    settings.sonarr.only_monitored = str(settings_sonarr_only_monitored)

    settings_radarr_ip = request.form.get('settings_radarr_ip')
    settings_radarr_port = request.form.get('settings_radarr_port')
    settings_radarr_baseurl = request.form.get('settings_radarr_baseurl')
    settings_radarr_ssl = request.form.get('settings_radarr_ssl')
    if settings_radarr_ssl is None:
        settings_radarr_ssl = 'False'
    else:
        settings_radarr_ssl = 'True'
    settings_radarr_apikey = request.form.get('settings_radarr_apikey')
    settings_radarr_only_monitored = request.form.get('settings_radarr_only_monitored')
    if settings_radarr_only_monitored is None:
        settings_radarr_only_monitored = 'False'
    else:
        settings_radarr_only_monitored = 'True'

    settings.radarr.ip = str(settings_radarr_ip)
    settings.radarr.port = str(settings_radarr_port)
    settings.radarr.base_url = str(settings_radarr_baseurl)
    settings.radarr.ssl = str(settings_radarr_ssl)
    settings.radarr.apikey = str(settings_radarr_apikey)
    settings.radarr.only_monitored = str(settings_radarr_only_monitored)

    settings_subliminal_providers = request.form.getlist('settings_subliminal_providers')
    settings.general.enabled_providers = u'' if not settings_subliminal_providers else ','.join(
        settings_subliminal_providers)

    settings_addic7ed_random_agents = request.form.get('settings_addic7ed_random_agents')
    if settings_addic7ed_random_agents is None:
        settings_addic7ed_random_agents = 'False'
    else:
        settings_addic7ed_random_agents = 'True'

    settings_opensubtitles_vip = request.form.get('settings_opensubtitles_vip')
    if settings_opensubtitles_vip is None:
        settings_opensubtitles_vip = 'False'
    else:
        settings_opensubtitles_vip = 'True'

    settings_opensubtitles_ssl = request.form.get('settings_opensubtitles_ssl')
    if settings_opensubtitles_ssl is None:
        settings_opensubtitles_ssl = 'False'
    else:
        settings_opensubtitles_ssl = 'True'

    settings_opensubtitles_skip_wrong_fps = request.form.get('settings_opensubtitles_skip_wrong_fps')
    if settings_opensubtitles_skip_wrong_fps is None:
        settings_opensubtitles_skip_wrong_fps = 'False'
    else:
        settings_opensubtitles_skip_wrong_fps = 'True'

    settings.addic7ed.username = request.form.get('settings_addic7ed_username') or ''
    settings.addic7ed.password = request.form.get('settings_addic7ed_password') or ''
    settings.addic7ed.random_agents = str(settings_addic7ed_random_agents) or ''
    settings.assrt.token = request.form.get('settings_assrt_token') or ''
    settings.legendasdivx.username = request.form.get('settings_legendasdivx_username') or ''
    settings.legendasdivx.password = request.form.get('settings_legendasdivx_password') or ''
    settings.legendastv.username = request.form.get('settings_legendastv_username') or ''
    settings.legendastv.password = request.form.get('settings_legendastv_password') or ''
    settings.opensubtitles.username = request.form.get('settings_opensubtitles_username') or ''
    settings.opensubtitles.password = request.form.get('settings_opensubtitles_password') or ''
    settings.opensubtitles.vip = str(settings_opensubtitles_vip)
    settings.opensubtitles.ssl = str(settings_opensubtitles_ssl)
    settings.opensubtitles.skip_wrong_fps = str(settings_opensubtitles_skip_wrong_fps)
    settings.xsubs.username = request.form.get('settings_xsubs_username') or ''
    settings.xsubs.password = request.form.get('settings_xsubs_password') or ''
    settings.napisy24.username = request.form.get('settings_napisy24_username') or ''
    settings.napisy24.password = request.form.get('settings_napisy24_password') or ''
    settings.subscene.username = request.form.get('settings_subscene_username') or ''
    settings.subscene.password = request.form.get('settings_subscene_password') or ''
    settings.titlovi.username = request.form.get('settings_titlovi_username') or ''
    settings.titlovi.password = request.form.get('settings_titlovi_password') or ''
    settings.betaseries.token = request.form.get('settings_betaseries_token') or ''

    settings_subliminal_languages = request.form.getlist('settings_subliminal_languages')
    # Disable all languages in DB
    database.execute("UPDATE table_settings_languages SET enabled=0")
    for item in settings_subliminal_languages:
        # Enable each desired language in DB
        database.execute("UPDATE table_settings_languages SET enabled=1 WHERE code2=?", (item,))

    settings_serie_default_enabled = request.form.get('settings_serie_default_enabled')
    if settings_serie_default_enabled is None:
        settings_serie_default_enabled = 'False'
    else:
        settings_serie_default_enabled = 'True'
    settings.general.serie_default_enabled = str(settings_serie_default_enabled)

    settings_serie_default_languages = str(request.form.getlist('settings_serie_default_languages'))
    if settings_serie_default_languages == "['None']":
        settings_serie_default_languages = 'None'
    settings.general.serie_default_language = str(settings_serie_default_languages)

    settings_serie_default_hi = request.form.get('settings_serie_default_hi')
    if settings_serie_default_hi is None:
        settings_serie_default_hi = 'False'
    else:
        settings_serie_default_hi = 'True'
    settings.general.serie_default_hi = str(settings_serie_default_hi)

    settings_movie_default_enabled = request.form.get('settings_movie_default_enabled')
    if settings_movie_default_enabled is None:
        settings_movie_default_enabled = 'False'
    else:
        settings_movie_default_enabled = 'True'
    settings.general.movie_default_enabled = str(settings_movie_default_enabled)

    settings_movie_default_languages = str(request.form.getlist('settings_movie_default_languages'))
    if settings_movie_default_languages == "['None']":
        settings_movie_default_languages = 'None'
    settings.general.movie_default_language = str(settings_movie_default_languages)

    settings_movie_default_hi = request.form.get('settings_movie_default_hi')
    if settings_movie_default_hi is None:
        settings_movie_default_hi = 'False'
    else:
        settings_movie_default_hi = 'True'
    settings.general.movie_default_hi = str(settings_movie_default_hi)

    settings_movie_default_forced = str(request.form.get('settings_movie_default_forced'))
    settings.general.movie_default_forced = str(settings_movie_default_forced)

    with open(os.path.join(args.config_dir, 'config', 'config.ini'), 'w+') as handle:
        settings.write(handle)

    configured()
    return redirect(base_url)


@app.route('/emptylog')
@login_required
def emptylog():
    empty_log()
    return '', 200


@app.route('/bazarr.log')
@login_required
def download_log():
    r = Response()
    r.headers["Cache-Control"] = "no-cache, no-store, must-revalidate"
    r.headers["Pragma"] = "no-cache"
    r.headers["Expires"] = "0"
    r.headers['Cache-Control'] = 'public, max-age=0'
    return send_file(os.path.join(args.config_dir, 'log', 'bazarr.log'), cache_timeout=0)


@app.route('/image_proxy/<path:url>', methods=['GET'])
@login_required
def image_proxy(url):
    apikey = settings.sonarr.apikey
    url_image = (url_sonarr() + '/api/' + url + '?apikey=' + apikey).replace('poster-250', 'poster-500')
    try:
        req = requests.get(url_image, stream=True, timeout=15, verify=False)
    except:
        return None
    else:
        return Response(stream_with_context(req.iter_content(2048)), content_type=req.headers['content-type'])


@app.route('/image_proxy_movies/<path:url>', methods=['GET'])
@login_required
def image_proxy_movies(url):
    apikey = settings.radarr.apikey
    url_image = url_radarr() + '/api/' + url + '?apikey=' + apikey
    try:
        req = requests.get(url_image, stream=True, timeout=15, verify=False)
    except:
        return None
    else:
        return Response(stream_with_context(req.iter_content(2048)), content_type=req.headers['content-type'])


@app.route("/")
@login_required
def redirect_root():
    if settings.general.getboolean('use_sonarr'):
        return redirect(url_for('series'))
    elif settings.general.getboolean('use_radarr'):
        return redirect(url_for('movies'))
    elif not settings.general.enabled_providers:
        return redirect('/wizard')
    else:
        return redirect('/settings')


@app.route('/series/')
@login_required
def series():
    return render_template('series.html')


@app.route('/serieseditor/')
@login_required
def serieseditor():
    return render_template('serieseditor.html')


@app.route('/search_json/<query>', methods=['GET'])
@login_required
def search_json(query):


    query = '%' + query + '%'
    search_list = []

    if settings.general.getboolean('use_sonarr'):
        # Get matching series
        series = database.execute("SELECT title, sonarrSeriesId, year FROM table_shows WHERE title LIKE ? ORDER BY "
                                  "title ASC", (query,))
        for serie in series:
            search_list.append(dict([('name', re.sub(r'\ \(\d{4}\)', '', serie['title']) + ' (' + serie['year'] + ')'),
                                     ('url', '/episodes/' + str(serie['sonarrSeriesId']))]))

    if settings.general.getboolean('use_radarr'):
        # Get matching movies
        movies = database.execute("SELECT title, radarrId, year FROM table_movies WHERE title LIKE ? ORDER BY "
                                  "title ASC", (query,))
        for movie in movies:
            search_list.append(dict([('name', re.sub(r'\ \(\d{4}\)', '', movie['title']) + ' (' + movie['year'] + ')'),
                                     ('url', '/movie/' + str(movie['radarrId']))]))

    request.content_type = 'application/json'
    return dict(items=search_list)


@app.route('/episodes/<no>')
@login_required
def episodes(no):
    return render_template('episodes.html', id=str(no))


@app.route('/movies')
@login_required
def movies():
    return render_template('movies.html')


@app.route('/movieseditor')
@login_required
def movieseditor():
    return render_template('movieseditor.html')


@app.route('/movie/<no>')
@login_required
def movie(no):
    return render_template('movie.html', id=str(no))


@app.route('/historyseries/')
@login_required
def historyseries():
    return render_template('historyseries.html')


@app.route('/historymovies/')
@login_required
def historymovies():
    return render_template('historymovies.html')


@app.route('/wantedseries/')
@login_required
def wantedseries():
    return render_template('wantedseries.html')


@app.route('/wantedmovies/')
@login_required
def wantedmovies():
    return render_template('wantedmovies.html')


@app.route('/settingsgeneral/')
@login_required
def settingsgeneral():
    return render_template('settingsgeneral.html')


@app.route('/check_update')
@login_required
def check_update():

    ref = request.environ['HTTP_REFERER']

    if not args.no_update:
        check_and_apply_update()

    redirect(ref)


@app.route('/systemtasks')
@login_required
def systemtasks():
    return render_template('systemtasks.html')


@app.route('/systemlogs')
@login_required
def systemlogs():
    return render_template('systemlogs.html')


@app.route('/systemproviders')
@login_required
def systemproviders():
    return render_template('systemproviders.html')


@app.route('/systemstatus')
@login_required
def systemstatus():
    return render_template('systemstatus.html')


@app.route('/systemreleases')
@login_required
def systemreleases():
    return render_template('systemreleases.html')


@app.route('/logs')
@login_required
def get_logs():

    logs = []
    with io.open(os.path.join(args.config_dir, 'log', 'bazarr.log'), encoding='UTF-8') as file:
        for line in file.readlines():
            lin = []
            lin = line.split('|')
            logs.append(lin)
        logs.reverse()
<<<<<<< HEAD
=======
    
    return dict(data=logs)


@route(base_url + 'execute/<taskid>')
@custom_auth_basic(check_credentials)
def execute_task(taskid):
    authorize()
    ref = request.environ['HTTP_REFERER']

    scheduler.execute_job_now(taskid)

    redirect(ref)


@route(base_url + 'remove_subtitles', method='POST')
@custom_auth_basic(check_credentials)
def remove_subtitles():
    authorize()
    episodePath = request.forms.episodePath
    language = request.forms.get('language')
    subtitlesPath = request.forms.subtitlesPath
    sonarrSeriesId = request.forms.get('sonarrSeriesId')
    sonarrEpisodeId = request.forms.get('sonarrEpisodeId')
    
    try:
        os.remove(subtitlesPath)
        result = language_from_alpha3(language) + " subtitles deleted from disk."
        history_log(0, sonarrSeriesId, sonarrEpisodeId, result, language=alpha2_from_alpha3(language))
    except OSError as e:
        logging.exception('BAZARR cannot delete subtitles file: ' + subtitlesPath)
    store_subtitles(path_replace_reverse(episodePath), episodePath)


@route(base_url + 'remove_subtitles_movie', method='POST')
@custom_auth_basic(check_credentials)
def remove_subtitles_movie():
    authorize()
    moviePath = request.forms.moviePath
    language = request.forms.get('language')
    subtitlesPath = request.forms.subtitlesPath
    radarrId = request.forms.get('radarrId')
    
    try:
        os.remove(subtitlesPath)
        result = language_from_alpha3(language) + " subtitles deleted from disk."
        history_log_movie(0, radarrId, result, language=alpha2_from_alpha3(language))
    except OSError as e:
        logging.exception('BAZARR cannot delete subtitles file: ' + subtitlesPath)
    store_subtitles_movie(path_replace_reverse_movie(moviePath), moviePath)


@route(base_url + 'get_subtitle', method='POST')
@custom_auth_basic(check_credentials)
def get_subtitle():
    authorize()
    ref = request.environ['HTTP_REFERER']

    episodePath = request.forms.episodePath
    sceneName = request.forms.sceneName
    language = request.forms.get('language')
    hi = request.forms.get('hi')
    forced = request.forms.get('forced')
    sonarrSeriesId = request.forms.get('sonarrSeriesId')
    sonarrEpisodeId = request.forms.get('sonarrEpisodeId')
    title = request.forms.title

    data = database.execute("SELECT audio_language FROM table_shows WHERE sonarrSeriesId=?", (sonarrSeriesId,), only_one=True)
    audio_language = data['audio_language']

    providers_list = get_providers()
    providers_auth = get_providers_auth()
    
    try:
        result = download_subtitle(episodePath, language, audio_language, hi, forced, providers_list, providers_auth, sceneName, title,
                                   'series')
        if result is not None:
            message = result[0]
            path = result[1]
            forced = result[5]
            language_code = result[2] + ":forced" if forced else result[2]
            provider = result[3]
            score = result[4]
            history_log(1, sonarrSeriesId, sonarrEpisodeId, message, path, language_code, provider, score)
            send_notifications(sonarrSeriesId, sonarrEpisodeId, message)
            store_subtitles(path, episodePath)
        redirect(ref)
    except OSError:
        pass


@route(base_url + 'manual_search', method='POST')
@custom_auth_basic(check_credentials)
def manual_search_json():
    authorize()
    
    episodePath = request.forms.episodePath
    sceneName = request.forms.sceneName
    language = request.forms.get('language')
    hi = request.forms.get('hi')
    forced = request.forms.get('forced')
    title = request.forms.title
    
    providers_list = get_providers()
    providers_auth = get_providers_auth()
    
    data = manual_search(episodePath, language, hi, forced, providers_list, providers_auth, sceneName, title, 'series')
    return dict(data=data)


@route(base_url + 'manual_get_subtitle', method='POST')
@custom_auth_basic(check_credentials)
def manual_get_subtitle():
    authorize()
    ref = request.environ['HTTP_REFERER']
    
    episodePath = request.forms.episodePath
    sceneName = request.forms.sceneName
    language = request.forms.get('language')
    hi = request.forms.get('hi')
    forced = request.forms.get('forced')
    selected_provider = request.forms.get('provider')
    subtitle = request.forms.subtitle
    sonarrSeriesId = request.forms.get('sonarrSeriesId')
    sonarrEpisodeId = request.forms.get('sonarrEpisodeId')
    title = request.forms.title

    data = database.execute("SELECT audio_language FROM table_shows WHERE sonarrSeriesId=?", (sonarrSeriesId,), only_one=True)
    audio_language = data['audio_language']

    providers_auth = get_providers_auth()
    
    try:
        result = manual_download_subtitle(episodePath, language, audio_language, hi, forced, subtitle, selected_provider,
                                          providers_auth,
                                          sceneName, title, 'series')
        if result is not None:
            message = result[0]
            path = result[1]
            forced = result[5]
            language_code = result[2] + ":forced" if forced else result[2]
            provider = result[3]
            score = result[4]
            history_log(2, sonarrSeriesId, sonarrEpisodeId, message, path, language_code, provider, score)
            send_notifications(sonarrSeriesId, sonarrEpisodeId, message)
            store_subtitles(path, episodePath)
        redirect(ref)
    except OSError:
        pass


@route(base_url + 'manual_upload_subtitle', method='POST')
@custom_auth_basic(check_credentials)
def perform_manual_upload_subtitle():
    authorize()
    ref = request.environ['HTTP_REFERER']

    episodePath = request.forms.episodePath
    sceneName = request.forms.sceneName
    language = request.forms.get('language')
    forced = True if request.forms.get('forced') == '1' else False
    upload = request.files.get('upload')
    sonarrSeriesId = request.forms.get('sonarrSeriesId')
    sonarrEpisodeId = request.forms.get('sonarrEpisodeId')
    title = request.forms.title

    _, ext = os.path.splitext(upload.filename)

    if ext not in SUBTITLE_EXTENSIONS:
        raise ValueError('A subtitle of an invalid format was uploaded.')

    try:
        result = manual_upload_subtitle(path=episodePath,
                                        language=language,
                                        forced=forced,
                                        title=title,
                                        scene_name=sceneName,
                                        media_type='series',
                                        subtitle=upload)

        if result is not None:
            message = result[0]
            path = result[1]
            language_code = language + ":forced" if forced else language
            provider = "manual"
            score = 360
            history_log(4, sonarrSeriesId, sonarrEpisodeId, message, path, language_code, provider, score)
            send_notifications(sonarrSeriesId, sonarrEpisodeId, message)
            store_subtitles(path, episodePath)

        redirect(ref)
    except OSError:
        pass


@route(base_url + 'get_subtitle_movie', method='POST')
@custom_auth_basic(check_credentials)
def get_subtitle_movie():
    authorize()
    ref = request.environ['HTTP_REFERER']
    
    moviePath = request.forms.moviePath
    sceneName = request.forms.sceneName
    language = request.forms.get('language')
    hi = request.forms.get('hi')
    forced = request.forms.get('forced')
    radarrId = request.forms.get('radarrId')
    title = request.forms.title

    data = database.execute("SELECT audio_language FROM table_movies WHERE radarrId=?", (radarrId,), only_one=True)
    audio_language = data['audio_language']

    providers_list = get_providers()
    providers_auth = get_providers_auth()
    
    try:
        result = download_subtitle(moviePath, language, audio_language, hi, forced, providers_list, providers_auth, sceneName, title,
                                   'movie')
        if result is not None:
            message = result[0]
            path = result[1]
            forced = result[5]
            language_code = result[2] + ":forced" if forced else result[2]
            provider = result[3]
            score = result[4]
            history_log_movie(1, radarrId, message, path, language_code, provider, score)
            send_notifications_movie(radarrId, message)
            store_subtitles_movie(path, moviePath)
        redirect(ref)
    except OSError:
        pass


@route(base_url + 'manual_search_movie', method='POST')
@custom_auth_basic(check_credentials)
def manual_search_movie_json():
    authorize()
    
    moviePath = request.forms.moviePath
    sceneName = request.forms.sceneName
    language = request.forms.get('language')
    hi = request.forms.get('hi')
    forced = request.forms.get('forced')
    title = request.forms.title
    
    providers_list = get_providers()
    providers_auth = get_providers_auth()
    
    data = manual_search(moviePath, language, hi, forced, providers_list, providers_auth, sceneName, title, 'movie')
    return dict(data=data)


@route(base_url + 'manual_get_subtitle_movie', method='POST')
@custom_auth_basic(check_credentials)
def manual_get_subtitle_movie():
    authorize()
    ref = request.environ['HTTP_REFERER']
    
    moviePath = request.forms.moviePath
    sceneName = request.forms.sceneName
    language = request.forms.get('language')
    hi = request.forms.get('hi')
    forced = request.forms.get('forced')
    selected_provider = request.forms.provider
    subtitle = request.forms.subtitle
    radarrId = request.forms.get('radarrId')
    title = request.forms.title

    data = database.execute("SELECT audio_language FROM table_movies WHERE radarrId=?", (radarrId,), only_one=True)
    audio_language = data['audio_language']

    providers_auth = get_providers_auth()
    
    try:
        result = manual_download_subtitle(moviePath, language, audio_language, hi, forced, subtitle, selected_provider, providers_auth,
                                          sceneName, title, 'movie')
        if result is not None:
            message = result[0]
            path = result[1]
            forced = result[5]
            language_code = result[2] + ":forced" if forced else result[2]
            provider = result[3]
            score = result[4]
            history_log_movie(2, radarrId, message, path, language_code, provider, score)
            send_notifications_movie(radarrId, message)
            store_subtitles_movie(path, moviePath)
        redirect(ref)
    except OSError:
        pass


@route(base_url + 'manual_upload_subtitle_movie', method='POST')
@custom_auth_basic(check_credentials)
def perform_manual_upload_subtitle_movie():
    authorize()
    ref = request.environ['HTTP_REFERER']

    moviePath = request.forms.moviePath
    sceneName = request.forms.sceneName
    language = request.forms.get('language')
    forced = True if request.forms.get('forced') == '1' else False
    upload = request.files.get('upload')
    radarrId = request.forms.get('radarrId')
    title = request.forms.title
>>>>>>> c7c7a23f

    return dict(data=logs)


def configured():
    database.execute("UPDATE system SET configured = 1")


@app.route('/api/series/wanted')
def api_wanted():
    data = database.execute("SELECT table_shows.title as seriesTitle, table_episodes.season || 'x' || table_episodes.episode as episode_number, "
                            "table_episodes.title as episodeTitle, table_episodes.missing_subtitles FROM table_episodes "
                            "INNER JOIN table_shows on table_shows.sonarrSeriesId = table_episodes.sonarrSeriesId "
                            "WHERE table_episodes.missing_subtitles != '[]' ORDER BY table_episodes._rowid_ DESC "
                            "LIMIT 10")

    wanted_subs = []
    for item in data:
        wanted_subs.append([item['seriesTitle'], item['episode_number'], item['episodeTitle'], item['missing_subtitles']])

    return dict(subtitles=wanted_subs)


@app.route('/api/series/history')
def api_history():
    data = database.execute("SELECT table_shows.title as seriesTitle, "
                            "table_episodes.season || 'x' || table_episodes.episode as episode_number, "
                            "table_episodes.title as episodeTitle, "
                            "strftime('%Y-%m-%d', datetime(table_history.timestamp, 'unixepoch')) as date, "
                            "table_history.description FROM table_history "
                            "INNER JOIN table_shows on table_shows.sonarrSeriesId = table_history.sonarrSeriesId "
                            "INNER JOIN table_episodes on table_episodes.sonarrEpisodeId = table_history.sonarrEpisodeId "
                            "WHERE table_history.action != '0' ORDER BY id DESC LIMIT 10")

    history_subs = []
    for item in data:
        history_subs.append([item['seriesTitle'], item['episode_number'], item['episodeTitle'], item['date'], item['description']])

    return dict(subtitles=history_subs)


@app.route('/api/movies/wanted/')
def api_movies_wanted():
    data = database.execute("SELECT table_movies.title, table_movies.missing_subtitles FROM table_movies "
                            "WHERE table_movies.missing_subtitles != '[]' ORDER BY table_movies._rowid_ DESC LIMIT 10")

    wanted_subs = []
    for item in data:
        wanted_subs.append([item['title'], item['missing_subtitles']])

    return dict(subtitles=wanted_subs)


@app.route('/api/movies/history/')
def api_movies_history():
    data = database.execute("SELECT table_movies.title, strftime('%Y-%m-%d', "
                            "datetime(table_history_movie.timestamp, 'unixepoch')) as date, "
                            "table_history_movie.description FROM table_history_movie "
                            "INNER JOIN table_movies on table_movies.radarrId = table_history_movie.radarrId "
                            "WHERE table_history_movie.action != '0' ORDER BY id DESC LIMIT 10")

    history_subs = []
    for item in data:
        history_subs.append([item['title'], item['date'], item['description']])

    return dict(subtitles=history_subs)


@app.route('/test_url/<protocol>/<path:url>', methods=['GET'])
@login_required
def test_url(protocol, url):

    url = unquote(url)
    try:
        result = requests.get(protocol + "://" + url, allow_redirects=False, verify=False).json()['version']
    except:
        return dict(status=False)
    else:
        return dict(status=True, version=result)


@app.route('/test_notification/<protocol>/<path:provider>', methods=['GET'])
@login_required
def test_notification(protocol, provider):

    provider = unquote(provider)
    apobj = apprise.Apprise()
    apobj.add(protocol + "://" + provider)

    apobj.notify(
        title='Bazarr test notification',
        body=('Test notification')
    )


@app.route('/notifications')
@login_required
def notifications():
    if queueconfig.notifications:
        test = queueconfig.notifications
        return queueconfig.notifications.read() or ''
    else:
        return abort(400)


@app.route('/running_tasks')
@login_required
def running_tasks_list():

    return dict(tasks=scheduler.get_running_tasks())


@app.route('/episode_history/<int:no>')
@login_required
def episode_history(no):

    episode_history = database.execute("SELECT action, timestamp, language, provider, score FROM table_history "
                                       "WHERE sonarrEpisodeId=? ORDER BY timestamp DESC", (no,))
    for item in episode_history:
        item['timestamp'] = "<div data-tooltip='" + \
                            time.strftime('%d/%m/%Y %H:%M:%S', time.localtime(item['timestamp'])) + "'>" + \
                            pretty.date(datetime.fromtimestamp(item['timestamp'])) + "</div>"
        if item['language']:
            item['language'] = language_from_alpha2(item['language'])
        else:
            item['language'] = "<i>undefined</i>"
        if item['score']:
            item['score'] = str(round((int(item['score']) * 100 / 360), 2)) + "%"

    return dict(data=episode_history)


@app.route('/movie_history/<int:no>')
@login_required
def movie_history(no):

    movie_history = database.execute("SELECT action, timestamp, language, provider, score FROM table_history_movie "
                                     "WHERE radarrId=? ORDER BY timestamp DESC", (no,))
    for item in movie_history:
        if item['action'] == 0:
            item['action'] = "<div class ='ui inverted basic compact icon' data-tooltip='Subtitle file has been " \
                             "erased.' data-inverted='' data-position='top left'><i class='ui trash icon'></i></div>"
        elif item['action'] == 1:
            item['action'] = "<div class ='ui inverted basic compact icon' data-tooltip='Subtitle file has been " \
                             "downloaded.' data-inverted='' data-position='top left'><i class='ui download " \
                             "icon'></i></div>"
        elif item['action'] == 2:
            item['action'] = "<div class ='ui inverted basic compact icon' data-tooltip='Subtitle file has been " \
                             "manually downloaded.' data-inverted='' data-position='top left'><i class='ui user " \
                             "icon'></i></div>"
        elif item['action'] == 3:
            item['action'] = "<div class ='ui inverted basic compact icon' data-tooltip='Subtitle file has been " \
                             "upgraded.' data-inverted='' data-position='top left'><i class='ui recycle " \
                             "icon'></i></div>"
        elif item['action'] == 4:
            item['action'] = "<div class ='ui inverted basic compact icon' data-tooltip='Subtitle file has been " \
                             "manually uploaded.' data-inverted='' data-position='top left'><i class='ui cloud " \
                             "upload icon'></i></div>"

        item['timestamp'] = "<div data-tooltip='" + \
                            time.strftime('%d/%m/%Y %H:%M:%S', time.localtime(item['timestamp'])) + "'>" + \
                            pretty.date(datetime.fromtimestamp(item['timestamp'])) + "</div>"
        if item['language']:
            item['language'] = language_from_alpha2(item['language'])
        else:
            item['language'] = "<i>undefined</i>"
        if item['score']:
            item['score'] = str(round((int(item['score']) * 100 / 120), 2)) + '%'

    return dict(data=movie_history)


# Mute DeprecationWarning
warnings.simplefilter("ignore", DeprecationWarning)
<<<<<<< HEAD
warnings.simplefilter("ignore", BrokenPipeError)
if args.dev:
    server = app.run(
        host=str(settings.general.ip), port=(int(args.port) if args.port else int(settings.general.port)))
else:
    server = CherryPyWSGIServer((str(settings.general.ip), (int(args.port) if args.port else int(settings.general.port))), app)
=======
# Mute Insecure HTTPS requests made to Sonarr and Radarr
warnings.filterwarnings('ignore', message='Unverified HTTPS request')
if six.PY3:
    warnings.simplefilter("ignore", BrokenPipeError)
server = CherryPyWSGIServer((str(settings.general.ip), (int(args.port) if args.port else int(settings.general.port))), app)
>>>>>>> c7c7a23f
try:
    logging.info('BAZARR is started and waiting for request on http://' + str(settings.general.ip) + ':' + (str(
        args.port) if args.port else str(settings.general.port)) + str(base_url))
    if not args.dev:
        server.start()
except KeyboardInterrupt:
    doShutdown()<|MERGE_RESOLUTION|>--- conflicted
+++ resolved
@@ -1,10 +1,6 @@
 # coding=utf-8
 
-<<<<<<< HEAD
 bazarr_version = '0.9'
-=======
-bazarr_version = '0.8.4.3'
->>>>>>> c7c7a23f
 
 import os
 os.environ["SZ_USER_AGENT"] = "Bazarr/1"
@@ -47,20 +43,8 @@
 from get_episodes import *
 from get_movies import *
 
-<<<<<<< HEAD
-=======
-from list_subtitles import store_subtitles, store_subtitles_movie, series_scan_subtitles, movies_scan_subtitles, \
-    list_missing_subtitles, list_missing_subtitles_movies
-from get_subtitle import download_subtitle, series_download_subtitles, movies_download_subtitles, \
-    manual_search, manual_download_subtitle, manual_upload_subtitle, wanted_search_missing_subtitles
->>>>>>> c7c7a23f
 from utils import history_log, history_log_movie, get_sonarr_version, get_radarr_version
 from scheduler import Scheduler
-<<<<<<< HEAD
-=======
-from notifier import send_notifications, send_notifications_movie
-from check_update import check_and_apply_update
->>>>>>> c7c7a23f
 from subliminal_patch.extensions import provider_registry as provider_manager
 from functools import wraps
 
@@ -661,313 +645,6 @@
             lin = line.split('|')
             logs.append(lin)
         logs.reverse()
-<<<<<<< HEAD
-=======
-    
-    return dict(data=logs)
-
-
-@route(base_url + 'execute/<taskid>')
-@custom_auth_basic(check_credentials)
-def execute_task(taskid):
-    authorize()
-    ref = request.environ['HTTP_REFERER']
-
-    scheduler.execute_job_now(taskid)
-
-    redirect(ref)
-
-
-@route(base_url + 'remove_subtitles', method='POST')
-@custom_auth_basic(check_credentials)
-def remove_subtitles():
-    authorize()
-    episodePath = request.forms.episodePath
-    language = request.forms.get('language')
-    subtitlesPath = request.forms.subtitlesPath
-    sonarrSeriesId = request.forms.get('sonarrSeriesId')
-    sonarrEpisodeId = request.forms.get('sonarrEpisodeId')
-    
-    try:
-        os.remove(subtitlesPath)
-        result = language_from_alpha3(language) + " subtitles deleted from disk."
-        history_log(0, sonarrSeriesId, sonarrEpisodeId, result, language=alpha2_from_alpha3(language))
-    except OSError as e:
-        logging.exception('BAZARR cannot delete subtitles file: ' + subtitlesPath)
-    store_subtitles(path_replace_reverse(episodePath), episodePath)
-
-
-@route(base_url + 'remove_subtitles_movie', method='POST')
-@custom_auth_basic(check_credentials)
-def remove_subtitles_movie():
-    authorize()
-    moviePath = request.forms.moviePath
-    language = request.forms.get('language')
-    subtitlesPath = request.forms.subtitlesPath
-    radarrId = request.forms.get('radarrId')
-    
-    try:
-        os.remove(subtitlesPath)
-        result = language_from_alpha3(language) + " subtitles deleted from disk."
-        history_log_movie(0, radarrId, result, language=alpha2_from_alpha3(language))
-    except OSError as e:
-        logging.exception('BAZARR cannot delete subtitles file: ' + subtitlesPath)
-    store_subtitles_movie(path_replace_reverse_movie(moviePath), moviePath)
-
-
-@route(base_url + 'get_subtitle', method='POST')
-@custom_auth_basic(check_credentials)
-def get_subtitle():
-    authorize()
-    ref = request.environ['HTTP_REFERER']
-
-    episodePath = request.forms.episodePath
-    sceneName = request.forms.sceneName
-    language = request.forms.get('language')
-    hi = request.forms.get('hi')
-    forced = request.forms.get('forced')
-    sonarrSeriesId = request.forms.get('sonarrSeriesId')
-    sonarrEpisodeId = request.forms.get('sonarrEpisodeId')
-    title = request.forms.title
-
-    data = database.execute("SELECT audio_language FROM table_shows WHERE sonarrSeriesId=?", (sonarrSeriesId,), only_one=True)
-    audio_language = data['audio_language']
-
-    providers_list = get_providers()
-    providers_auth = get_providers_auth()
-    
-    try:
-        result = download_subtitle(episodePath, language, audio_language, hi, forced, providers_list, providers_auth, sceneName, title,
-                                   'series')
-        if result is not None:
-            message = result[0]
-            path = result[1]
-            forced = result[5]
-            language_code = result[2] + ":forced" if forced else result[2]
-            provider = result[3]
-            score = result[4]
-            history_log(1, sonarrSeriesId, sonarrEpisodeId, message, path, language_code, provider, score)
-            send_notifications(sonarrSeriesId, sonarrEpisodeId, message)
-            store_subtitles(path, episodePath)
-        redirect(ref)
-    except OSError:
-        pass
-
-
-@route(base_url + 'manual_search', method='POST')
-@custom_auth_basic(check_credentials)
-def manual_search_json():
-    authorize()
-    
-    episodePath = request.forms.episodePath
-    sceneName = request.forms.sceneName
-    language = request.forms.get('language')
-    hi = request.forms.get('hi')
-    forced = request.forms.get('forced')
-    title = request.forms.title
-    
-    providers_list = get_providers()
-    providers_auth = get_providers_auth()
-    
-    data = manual_search(episodePath, language, hi, forced, providers_list, providers_auth, sceneName, title, 'series')
-    return dict(data=data)
-
-
-@route(base_url + 'manual_get_subtitle', method='POST')
-@custom_auth_basic(check_credentials)
-def manual_get_subtitle():
-    authorize()
-    ref = request.environ['HTTP_REFERER']
-    
-    episodePath = request.forms.episodePath
-    sceneName = request.forms.sceneName
-    language = request.forms.get('language')
-    hi = request.forms.get('hi')
-    forced = request.forms.get('forced')
-    selected_provider = request.forms.get('provider')
-    subtitle = request.forms.subtitle
-    sonarrSeriesId = request.forms.get('sonarrSeriesId')
-    sonarrEpisodeId = request.forms.get('sonarrEpisodeId')
-    title = request.forms.title
-
-    data = database.execute("SELECT audio_language FROM table_shows WHERE sonarrSeriesId=?", (sonarrSeriesId,), only_one=True)
-    audio_language = data['audio_language']
-
-    providers_auth = get_providers_auth()
-    
-    try:
-        result = manual_download_subtitle(episodePath, language, audio_language, hi, forced, subtitle, selected_provider,
-                                          providers_auth,
-                                          sceneName, title, 'series')
-        if result is not None:
-            message = result[0]
-            path = result[1]
-            forced = result[5]
-            language_code = result[2] + ":forced" if forced else result[2]
-            provider = result[3]
-            score = result[4]
-            history_log(2, sonarrSeriesId, sonarrEpisodeId, message, path, language_code, provider, score)
-            send_notifications(sonarrSeriesId, sonarrEpisodeId, message)
-            store_subtitles(path, episodePath)
-        redirect(ref)
-    except OSError:
-        pass
-
-
-@route(base_url + 'manual_upload_subtitle', method='POST')
-@custom_auth_basic(check_credentials)
-def perform_manual_upload_subtitle():
-    authorize()
-    ref = request.environ['HTTP_REFERER']
-
-    episodePath = request.forms.episodePath
-    sceneName = request.forms.sceneName
-    language = request.forms.get('language')
-    forced = True if request.forms.get('forced') == '1' else False
-    upload = request.files.get('upload')
-    sonarrSeriesId = request.forms.get('sonarrSeriesId')
-    sonarrEpisodeId = request.forms.get('sonarrEpisodeId')
-    title = request.forms.title
-
-    _, ext = os.path.splitext(upload.filename)
-
-    if ext not in SUBTITLE_EXTENSIONS:
-        raise ValueError('A subtitle of an invalid format was uploaded.')
-
-    try:
-        result = manual_upload_subtitle(path=episodePath,
-                                        language=language,
-                                        forced=forced,
-                                        title=title,
-                                        scene_name=sceneName,
-                                        media_type='series',
-                                        subtitle=upload)
-
-        if result is not None:
-            message = result[0]
-            path = result[1]
-            language_code = language + ":forced" if forced else language
-            provider = "manual"
-            score = 360
-            history_log(4, sonarrSeriesId, sonarrEpisodeId, message, path, language_code, provider, score)
-            send_notifications(sonarrSeriesId, sonarrEpisodeId, message)
-            store_subtitles(path, episodePath)
-
-        redirect(ref)
-    except OSError:
-        pass
-
-
-@route(base_url + 'get_subtitle_movie', method='POST')
-@custom_auth_basic(check_credentials)
-def get_subtitle_movie():
-    authorize()
-    ref = request.environ['HTTP_REFERER']
-    
-    moviePath = request.forms.moviePath
-    sceneName = request.forms.sceneName
-    language = request.forms.get('language')
-    hi = request.forms.get('hi')
-    forced = request.forms.get('forced')
-    radarrId = request.forms.get('radarrId')
-    title = request.forms.title
-
-    data = database.execute("SELECT audio_language FROM table_movies WHERE radarrId=?", (radarrId,), only_one=True)
-    audio_language = data['audio_language']
-
-    providers_list = get_providers()
-    providers_auth = get_providers_auth()
-    
-    try:
-        result = download_subtitle(moviePath, language, audio_language, hi, forced, providers_list, providers_auth, sceneName, title,
-                                   'movie')
-        if result is not None:
-            message = result[0]
-            path = result[1]
-            forced = result[5]
-            language_code = result[2] + ":forced" if forced else result[2]
-            provider = result[3]
-            score = result[4]
-            history_log_movie(1, radarrId, message, path, language_code, provider, score)
-            send_notifications_movie(radarrId, message)
-            store_subtitles_movie(path, moviePath)
-        redirect(ref)
-    except OSError:
-        pass
-
-
-@route(base_url + 'manual_search_movie', method='POST')
-@custom_auth_basic(check_credentials)
-def manual_search_movie_json():
-    authorize()
-    
-    moviePath = request.forms.moviePath
-    sceneName = request.forms.sceneName
-    language = request.forms.get('language')
-    hi = request.forms.get('hi')
-    forced = request.forms.get('forced')
-    title = request.forms.title
-    
-    providers_list = get_providers()
-    providers_auth = get_providers_auth()
-    
-    data = manual_search(moviePath, language, hi, forced, providers_list, providers_auth, sceneName, title, 'movie')
-    return dict(data=data)
-
-
-@route(base_url + 'manual_get_subtitle_movie', method='POST')
-@custom_auth_basic(check_credentials)
-def manual_get_subtitle_movie():
-    authorize()
-    ref = request.environ['HTTP_REFERER']
-    
-    moviePath = request.forms.moviePath
-    sceneName = request.forms.sceneName
-    language = request.forms.get('language')
-    hi = request.forms.get('hi')
-    forced = request.forms.get('forced')
-    selected_provider = request.forms.provider
-    subtitle = request.forms.subtitle
-    radarrId = request.forms.get('radarrId')
-    title = request.forms.title
-
-    data = database.execute("SELECT audio_language FROM table_movies WHERE radarrId=?", (radarrId,), only_one=True)
-    audio_language = data['audio_language']
-
-    providers_auth = get_providers_auth()
-    
-    try:
-        result = manual_download_subtitle(moviePath, language, audio_language, hi, forced, subtitle, selected_provider, providers_auth,
-                                          sceneName, title, 'movie')
-        if result is not None:
-            message = result[0]
-            path = result[1]
-            forced = result[5]
-            language_code = result[2] + ":forced" if forced else result[2]
-            provider = result[3]
-            score = result[4]
-            history_log_movie(2, radarrId, message, path, language_code, provider, score)
-            send_notifications_movie(radarrId, message)
-            store_subtitles_movie(path, moviePath)
-        redirect(ref)
-    except OSError:
-        pass
-
-
-@route(base_url + 'manual_upload_subtitle_movie', method='POST')
-@custom_auth_basic(check_credentials)
-def perform_manual_upload_subtitle_movie():
-    authorize()
-    ref = request.environ['HTTP_REFERER']
-
-    moviePath = request.forms.moviePath
-    sceneName = request.forms.sceneName
-    language = request.forms.get('language')
-    forced = True if request.forms.get('forced') == '1' else False
-    upload = request.files.get('upload')
-    radarrId = request.forms.get('radarrId')
-    title = request.forms.title
->>>>>>> c7c7a23f
 
     return dict(data=logs)
 
@@ -1142,24 +819,15 @@
 
 # Mute DeprecationWarning
 warnings.simplefilter("ignore", DeprecationWarning)
-<<<<<<< HEAD
-warnings.simplefilter("ignore", BrokenPipeError)
-if args.dev:
-    server = app.run(
-        host=str(settings.general.ip), port=(int(args.port) if args.port else int(settings.general.port)))
-else:
-    server = CherryPyWSGIServer((str(settings.general.ip), (int(args.port) if args.port else int(settings.general.port))), app)
-=======
 # Mute Insecure HTTPS requests made to Sonarr and Radarr
 warnings.filterwarnings('ignore', message='Unverified HTTPS request')
-if six.PY3:
-    warnings.simplefilter("ignore", BrokenPipeError)
-server = CherryPyWSGIServer((str(settings.general.ip), (int(args.port) if args.port else int(settings.general.port))), app)
->>>>>>> c7c7a23f
+# Mute Python3 BrokenPipeError
+warnings.simplefilter("ignore", BrokenPipeError)
+
+server = CherryPyWSGIServer(host=str(settings.general.ip), port=int(args.port) if args.port else int(settings.general.port))), app)
 try:
     logging.info('BAZARR is started and waiting for request on http://' + str(settings.general.ip) + ':' + (str(
         args.port) if args.port else str(settings.general.port)) + str(base_url))
-    if not args.dev:
-        server.start()
+    server.start()
 except KeyboardInterrupt:
     doShutdown()