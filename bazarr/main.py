# coding=utf-8

import gc
import sys
import libs
import bottle
import itertools
import operator
import pretty
import math
import ast
import hashlib
import urllib
import warnings
import queueconfig
import platform
import apprise

from get_args import args
from init import *
from update_db import *
from notifier import update_notifier
from logger import configure_logging, empty_log
from gevent.pywsgi import WSGIServer
from geventwebsocket import WebSocketError
from geventwebsocket.handler import WebSocketHandler
#from cherrypy.wsgiserver import CherryPyWSGIServer
from io import BytesIO
from six import text_type
from beaker.middleware import SessionMiddleware
from cork import Cork
from bottle import route, run, template, static_file, request, redirect, response, HTTPError, app, hook, abort
from datetime import datetime, timedelta
from get_languages import load_language_in_db, language_from_alpha3
from get_providers import get_providers, get_providers_auth
from get_series import *
from get_episodes import *

if not args.no_update:
    from check_update import check_and_apply_update
from list_subtitles import store_subtitles, store_subtitles_movie, series_scan_subtitles, movies_scan_subtitles, \
    list_missing_subtitles, list_missing_subtitles_movies
from get_subtitle import download_subtitle, series_download_subtitles, movies_download_subtitles, \
    wanted_download_subtitles, wanted_search_missing_subtitles, manual_search, manual_download_subtitle
from utils import history_log, history_log_movie
from scheduler import *
from notifier import send_notifications, send_notifications_movie
from config import settings, url_sonarr, url_radarr, url_radarr_short, url_sonarr_short, base_url
from helper import path_replace_movie
from subliminal_patch.extensions import provider_registry as provider_manager

reload(sys)
sys.setdefaultencoding('utf8')
gc.enable()
update_notifier()

bazarr_version = '0.7.0'

configure_logging(settings.general.getboolean('debug') or args.debug)

if settings.proxy.type != 'None':
    if settings.proxy.username != '' and settings.proxy.password != '':
        proxy = settings.proxy.type + '://' + settings.proxy.username + ':' + settings.proxy.password + '@' + \
                settings.proxy.url + ':' + settings.proxy.port
    else:
        proxy = settings.proxy.type + '://' + settings.proxy.url + ':' + settings.proxy.port
    os.environ['HTTP_PROXY'] = str(proxy)
    os.environ['HTTPS_PROXY'] = str(proxy)
    os.environ['NO_PROXY'] = str(settings.proxy.exclude)

bottle.TEMPLATE_PATH.insert(0, os.path.join(os.path.dirname(__file__), '../views/'))
if "PYCHARM_HOSTED" in os.environ:
    bottle.debug(True)
    bottle.TEMPLATES.clear()
else:
    bottle.ERROR_PAGE_TEMPLATE = bottle.ERROR_PAGE_TEMPLATE.replace('if DEBUG and', 'if')

# Install gevent under user directory if it'S not already available. This one is required to use websocket.
try:
    import gevent
except ImportError as e:
    logging.exception('BAZARR require gevent Python module to be installed using pip.')
    try:
        stop_file = open(os.path.join(args.config_dir, "bazarr.stop"), "w")
    except Exception as e:
        logging.error('BAZARR Cannot create bazarr.stop file.')
    else:
        stop_file.write('')
        stop_file.close()
        os._exit(0)

# Reset restart required warning on start
conn = sqlite3.connect(os.path.join(args.config_dir, 'db', 'bazarr.db'), timeout=30)
c = conn.cursor()
c.execute("UPDATE system SET configured = 0, updated = 0")
conn.commit()
c.close()

logging.debug('Bazarr version: %s', bazarr_version)
logging.debug('Bazarr branch: %s', settings.general.branch)
logging.debug('Operating system: %s', platform.platform())
logging.debug('Python version: %s', platform.python_version())

# Load languages in database
load_language_in_db()

aaa = Cork(os.path.normpath(os.path.join(args.config_dir, 'config')))

app = app()
session_opts = {
    'session.cookie_expires': True,
    'session.key': 'Bazarr',
    'session.httponly': True,
    'session.timeout': 3600 * 24,  # 1 day
    'session.type': 'cookie',
    'session.validate_key': True
}
app = SessionMiddleware(app, session_opts)
login_auth = settings.auth.type


def custom_auth_basic(check):
    def decorator(func):
        def wrapper(*a, **ka):
            if settings.auth.type == 'basic':
                user, password = request.auth or (None, None)
                if user is None or not check(user, password):
                    err = HTTPError(401, "Access denied")
                    err.add_header('WWW-Authenticate', 'Basic realm="Bazarr"')
                    return err
                return func(*a, **ka)
            else:
                return func(*a, **ka)

        return wrapper

    return decorator


def check_credentials(user, pw):

    username = settings.auth.username
    password = settings.auth.password
    if hashlib.md5(pw).hexdigest() == password and user == username:
        return True
    return False


def authorize():
    if login_auth == 'form':
        aaa = Cork(os.path.normpath(os.path.join(args.config_dir, 'config')))
        aaa.require(fail_redirect=(base_url + 'login'))


def post_get(name, default=''):
    return request.POST.get(name, default).strip()


@hook('before_request')
def enable_cors():
    response.headers['Access-Control-Allow-Origin'] = '*'


@route(base_url + 'login')
def login_form():
    msg = bottle.request.query.get('msg', '')
    return template('login', base_url=base_url, msg=msg)


@route(base_url + 'login', method='POST')
def login():
    aaa = Cork(os.path.normpath(os.path.join(args.config_dir, 'config')))
    username = post_get('username')
    password = post_get('password')
    aaa.login(username, password, success_redirect=base_url, fail_redirect=(base_url + 'login?msg=fail'))


@route(base_url + 'logout')
def logout():
    aaa.logout(success_redirect=(base_url + 'login'))


@route('/')
@custom_auth_basic(check_credentials)
def redirect_root():
    authorize()
    redirect(base_url)


@route(base_url + 'shutdown')
def shutdown():
    try:
        stop_file = open(os.path.join(args.config_dir, "bazarr.stop"), "w")
    except Exception as e:
        logging.error('BAZARR Cannot create bazarr.stop file.')
    else:
        stop_file.write('')
        stop_file.close()
        server.stop()


@route(base_url + 'restart')
def restart():
    try:
        server.stop()
    except:
        logging.error('BAZARR Cannot stop CherryPy.')
    else:
        try:
            restart_file = open(os.path.join(args.config_dir, "bazarr.restart"), "w")
        except Exception as e:
            logging.error('BAZARR Cannot create bazarr.restart file.')
        else:
            # print 'Bazarr is being restarted...'
            logging.info('Bazarr is being restarted...')
            restart_file.write('')
            restart_file.close()


@route(base_url + 'wizard')
@custom_auth_basic(check_credentials)
def wizard():
    authorize()
    db = sqlite3.connect(os.path.join(args.config_dir, 'db', 'bazarr.db'), timeout=30)
    c = db.cursor()
    settings_languages = c.execute("SELECT * FROM table_settings_languages ORDER BY name").fetchall()
    settings_providers = sorted(provider_manager.names())
    c.close()
    
    return template('wizard', bazarr_version=bazarr_version, settings=settings,
                    settings_languages=settings_languages, settings_providers=settings_providers,
                    base_url=base_url)


@route(base_url + 'save_wizard', method='POST')
@custom_auth_basic(check_credentials)
def save_wizard():
    authorize()

    conn = sqlite3.connect(os.path.join(args.config_dir, 'db', 'bazarr.db'), timeout=30)
    c = conn.cursor()

    settings_general_ip = request.forms.get('settings_general_ip')
    settings_general_port = request.forms.get('settings_general_port')
    settings_general_baseurl = request.forms.get('settings_general_baseurl')
    if not settings_general_baseurl.endswith('/'):
        settings_general_baseurl += '/'
    settings_general_sourcepath = request.forms.getall('settings_general_sourcepath')
    settings_general_destpath = request.forms.getall('settings_general_destpath')
    settings_general_pathmapping = []
    settings_general_pathmapping.extend([list(a) for a in zip(settings_general_sourcepath, settings_general_destpath)])
    settings_general_sourcepath_movie = request.forms.getall('settings_general_sourcepath_movie')
    settings_general_destpath_movie = request.forms.getall('settings_general_destpath_movie')
    settings_general_pathmapping_movie = []
    settings_general_pathmapping_movie.extend(
        [list(a) for a in zip(settings_general_sourcepath_movie, settings_general_destpath_movie)])
    settings_general_single_language = request.forms.get('settings_general_single_language')
    if settings_general_single_language is None:
        settings_general_single_language = 'False'
    else:
        settings_general_single_language = 'True'
    settings_general_use_sonarr = request.forms.get('settings_general_use_sonarr')
    if settings_general_use_sonarr is None:
        settings_general_use_sonarr = 'False'
    else:
        settings_general_use_sonarr = 'True'
    settings_general_use_radarr = request.forms.get('settings_general_use_radarr')
    if settings_general_use_radarr is None:
        settings_general_use_radarr = 'False'
    else:
        settings_general_use_radarr = 'True'
    
    settings.general.ip = text_type(settings_general_ip)
    settings.general.port = text_type(settings_general_port)
    settings.general.base_url = text_type(settings_general_baseurl)
    settings.general.path_mappings = text_type(settings_general_pathmapping)
    settings.general.single_language = text_type(settings_general_single_language)
    settings.general.use_sonarr = text_type(settings_general_use_sonarr)
    settings.general.use_radarr = text_type(settings_general_use_radarr)
    settings.general.path_mappings_movie = text_type(settings_general_pathmapping_movie)
    
    settings_sonarr_ip = request.forms.get('settings_sonarr_ip')
    settings_sonarr_port = request.forms.get('settings_sonarr_port')
    settings_sonarr_baseurl = request.forms.get('settings_sonarr_baseurl')
    settings_sonarr_ssl = request.forms.get('settings_sonarr_ssl')
    if settings_sonarr_ssl is None:
        settings_sonarr_ssl = 'False'
    else:
        settings_sonarr_ssl = 'True'
    settings_sonarr_apikey = request.forms.get('settings_sonarr_apikey')
    settings_sonarr_only_monitored = request.forms.get('settings_sonarr_only_monitored')
    if settings_sonarr_only_monitored is None:
        settings_sonarr_only_monitored = 'False'
    else:
        settings_sonarr_only_monitored = 'True'
    
    settings.sonarr.ip = text_type(settings_sonarr_ip)
    settings.sonarr.port = text_type(settings_sonarr_port)
    settings.sonarr.base_url = text_type(settings_sonarr_baseurl)
    settings.sonarr.ssl = text_type(settings_sonarr_ssl)
    settings.sonarr.apikey = text_type(settings_sonarr_apikey)
    settings.sonarr.only_monitored = text_type(settings_sonarr_only_monitored)
    
    settings_radarr_ip = request.forms.get('settings_radarr_ip')
    settings_radarr_port = request.forms.get('settings_radarr_port')
    settings_radarr_baseurl = request.forms.get('settings_radarr_baseurl')
    settings_radarr_ssl = request.forms.get('settings_radarr_ssl')
    if settings_radarr_ssl is None:
        settings_radarr_ssl = 'False'
    else:
        settings_radarr_ssl = 'True'
    settings_radarr_apikey = request.forms.get('settings_radarr_apikey')
    settings_radarr_only_monitored = request.forms.get('settings_radarr_only_monitored')
    if settings_radarr_only_monitored is None:
        settings_radarr_only_monitored = 'False'
    else:
        settings_radarr_only_monitored = 'True'
    
    settings.radarr.ip = text_type(settings_radarr_ip)
    settings.radarr.port = text_type(settings_radarr_port)
    settings.radarr.base_url = text_type(settings_radarr_baseurl)
    settings.radarr.ssl = text_type(settings_radarr_ssl)
    settings.radarr.apikey = text_type(settings_radarr_apikey)
    settings.radarr.only_monitored = text_type(settings_radarr_only_monitored)
    
    settings_subliminal_providers = request.forms.getall('settings_subliminal_providers')
    settings.general.enabled_providers = u'' if not settings_subliminal_providers else ','.join(settings_subliminal_providers)
    
    settings_subliminal_languages = request.forms.getall('settings_subliminal_languages')
    c.execute("UPDATE table_settings_languages SET enabled = 0")
    for item in settings_subliminal_languages:
        c.execute("UPDATE table_settings_languages SET enabled = '1' WHERE code2 = ?", (item,))

    settings_serie_default_enabled = request.forms.get('settings_serie_default_enabled')
    if settings_serie_default_enabled is None:
        settings_serie_default_enabled = 'False'
    else:
        settings_serie_default_enabled = 'True'
    settings.general.serie_default_enabled = text_type(settings_serie_default_enabled)
    
    settings_serie_default_languages = str(request.forms.getall('settings_serie_default_languages'))
    if settings_serie_default_languages == "['None']":
        settings_serie_default_languages = 'None'
    settings.general.serie_default_language = text_type(settings_serie_default_languages)
    
    settings_serie_default_hi = request.forms.get('settings_serie_default_hi')
    if settings_serie_default_hi is None:
        settings_serie_default_hi = 'False'
    else:
        settings_serie_default_hi = 'True'
    settings.general.serie_default_hi = text_type(settings_serie_default_hi)
    
    settings_movie_default_enabled = request.forms.get('settings_movie_default_enabled')
    if settings_movie_default_enabled is None:
        settings_movie_default_enabled = 'False'
    else:
        settings_movie_default_enabled = 'True'
    settings.general.movie_default_enabled = text_type(settings_movie_default_enabled)
    
    settings_movie_default_languages = str(request.forms.getall('settings_movie_default_languages'))
    if settings_movie_default_languages == "['None']":
        settings_movie_default_languages = 'None'
    settings.general.movie_default_language = text_type(settings_movie_default_languages)
    
    settings_movie_default_hi = request.forms.get('settings_movie_default_hi')
    if settings_movie_default_hi is None:
        settings_movie_default_hi = 'False'
    else:
        settings_movie_default_hi = 'True'
    settings.general.movie_default_hi =  text_type(settings_movie_default_hi)
    
    with open(os.path.join(args.config_dir, 'config', 'config.ini'), 'w+') as handle:
        settings.write(handle)
    
    logging.info('Config file created successfully')

    conn.commit()
    c.close()

    configured()
    redirect(base_url)


@route(base_url + 'static/:path#.+#', name='static')
@custom_auth_basic(check_credentials)
def static(path):
    return static_file(path, root=os.path.join(os.path.dirname(__file__), '../static'))


@route(base_url + 'emptylog')
@custom_auth_basic(check_credentials)
def emptylog():
    authorize()
    ref = request.environ['HTTP_REFERER']

    empty_log()
    logging.info('BAZARR Log file emptied')

    redirect(ref)


@route(base_url + 'bazarr.log')
@custom_auth_basic(check_credentials)
def download_log():
    authorize()
    return static_file('bazarr.log', root=os.path.join(args.config_dir, 'log/'), download='bazarr.log')


@route(base_url + 'image_proxy/<url:path>', method='GET')
@custom_auth_basic(check_credentials)
def image_proxy(url):
    authorize()
    apikey = settings.sonarr.apikey
    url_image = url_sonarr_short + '/' + url + '?apikey=' + apikey
    try:
        image_buffer = BytesIO(
            requests.get(url_sonarr + '/api' + url_image.split(url_sonarr)[1], timeout=15, verify=False).content)
    except:
        return None
    else:
        image_buffer.seek(0)
        bytes = image_buffer.read()
        response.set_header('Content-type', 'image/jpeg')
        return bytes


@route(base_url + 'image_proxy_movies/<url:path>', method='GET')
@custom_auth_basic(check_credentials)
def image_proxy_movies(url):
    authorize()
    apikey = settings.radarr.apikey
    try:
        url_image = (url_radarr_short + '/' + url + '?apikey=' + apikey).replace('/fanart.jpg', '/banner.jpg')
        image_buffer = BytesIO(
            requests.get(url_radarr + '/api' + url_image.split(url_radarr)[1], timeout=15, verify=False).content)
    except:
        url_image = url_radarr_short + '/' + url + '?apikey=' + apikey
        image_buffer = BytesIO(
            requests.get(url_radarr + '/api' + url_image.split(url_radarr)[1], timeout=15, verify=False).content)
    else:
        image_buffer.seek(0)
        bytes = image_buffer.read()
        response.set_header('Content-type', 'image/jpeg')
        return bytes


@route(base_url)
@route(base_url.rstrip('/'))
@custom_auth_basic(check_credentials)
def redirect_root():
    authorize()
    if settings.general.getboolean('use_sonarr'):
        redirect(base_url + 'series')
    elif settings.general.getboolean('use_radarr'):
        redirect(base_url + 'movies')
    elif not settings.general.enabled_providers:
        redirect(base_url + 'wizard')
    else:
        redirect(base_url + 'settings')


@route(base_url + 'series')
@custom_auth_basic(check_credentials)
def series():
    authorize()
    single_language = settings.general.getboolean('single_language')

    db = sqlite3.connect(os.path.join(args.config_dir, 'db', 'bazarr.db'), timeout=30)
    db.create_function("path_substitution", 1, path_replace)
    c = db.cursor()

    c.execute("SELECT COUNT(*) FROM table_shows")
    missing_count = c.fetchone()
    missing_count = missing_count[0]
    page = request.GET.page
    if page == "":
        page = "1"
    page_size = int(settings.general.page_size)
    offset = (int(page) - 1) * page_size
    max_page = int(math.ceil(missing_count / (page_size + 0.0)))
<<<<<<< HEAD

    if settings.general.getboolean('only_monitored'):
=======
    
    if settings.sonarr.getboolean('only_monitored'):
>>>>>>> 9bcbd79f
        monitored_only_query_string = ' AND monitored = "True"'
    else:
        monitored_only_query_string = ""

    c.execute(
        "SELECT tvdbId, title, path_substitution(path), languages, hearing_impaired, sonarrSeriesId, poster, audio_language FROM table_shows ORDER BY sortTitle ASC LIMIT ? OFFSET ?",
        (page_size, offset,))
    data = c.fetchall()
    c.execute("SELECT code2, name FROM table_settings_languages WHERE enabled = 1")
    languages = c.fetchall()
    c.execute(
        "SELECT table_shows.sonarrSeriesId, COUNT(table_episodes.missing_subtitles) FROM table_shows LEFT JOIN table_episodes ON table_shows.sonarrSeriesId=table_episodes.sonarrSeriesId WHERE table_shows.languages IS NOT 'None' AND table_episodes.missing_subtitles IS NOT '[]'" + monitored_only_query_string + " GROUP BY table_shows.sonarrSeriesId")
    missing_subtitles_list = c.fetchall()
    c.execute(
        "SELECT table_shows.sonarrSeriesId, COUNT(table_episodes.missing_subtitles) FROM table_shows LEFT JOIN table_episodes ON table_shows.sonarrSeriesId=table_episodes.sonarrSeriesId WHERE table_shows.languages IS NOT 'None'" + monitored_only_query_string + " GROUP BY table_shows.sonarrSeriesId")
    total_subtitles_list = c.fetchall()
    c.close()
    output = template('series', bazarr_version=bazarr_version, rows=data,
                      missing_subtitles_list=missing_subtitles_list, total_subtitles_list=total_subtitles_list,
                      languages=languages, missing_count=missing_count, page=page, max_page=max_page, base_url=base_url,
                      single_language=single_language, page_size=page_size, current_port=settings.general.port)
    return output


@route(base_url + 'serieseditor')
@custom_auth_basic(check_credentials)
def serieseditor():
    authorize()
    single_language = settings.general.getboolean('single_language')

    db = sqlite3.connect(os.path.join(args.config_dir, 'db', 'bazarr.db'), timeout=30)
    db.create_function("path_substitution", 1, path_replace)
    c = db.cursor()

    c.execute("SELECT COUNT(*) FROM table_shows")
    missing_count = c.fetchone()
    missing_count = missing_count[0]

    c.execute(
        "SELECT tvdbId, title, path_substitution(path), languages, hearing_impaired, sonarrSeriesId, poster, audio_language FROM table_shows ORDER BY title ASC")
    data = c.fetchall()
    c.execute("SELECT code2, name FROM table_settings_languages WHERE enabled = 1")
    languages = c.fetchall()
    c.close()
    output = template('serieseditor', bazarr_version=bazarr_version, rows=data, languages=languages,
                      missing_count=missing_count, base_url=base_url, single_language=single_language,
                      current_port=settings.general.port)
    return output


@route(base_url + 'search_json/<query>', method='GET')
@custom_auth_basic(check_credentials)
def search_json(query):
    authorize()
    db = sqlite3.connect(os.path.join(args.config_dir, 'db', 'bazarr.db'), timeout=30)
    c = db.cursor()

    search_list = []
    if settings.general.getboolean('use_sonarr'):
        c.execute("SELECT title, sonarrSeriesId FROM table_shows WHERE title LIKE ? ORDER BY title",
                  ('%' + query + '%',))
        series = c.fetchall()
        for serie in series:
            search_list.append(dict([('name', serie[0]), ('url', base_url + 'episodes/' + str(serie[1]))]))

    if settings.general.getboolean('use_radarr'):
        c.execute("SELECT title, radarrId FROM table_movies WHERE title LIKE ? ORDER BY title", ('%' + query + '%',))
        movies = c.fetchall()
        for movie in movies:
            search_list.append(dict([('name', movie[0]), ('url', base_url + 'movie/' + str(movie[1]))]))
    c.close()

    response.content_type = 'application/json'
    return dict(items=search_list)


@route(base_url + 'edit_series/<no:int>', method='POST')
@custom_auth_basic(check_credentials)
def edit_series(no):
    authorize()
    ref = request.environ['HTTP_REFERER']

    lang = request.forms.getall('languages')
    if len(lang) > 0:
        pass
    else:
        lang = 'None'

    single_language = settings.general.getboolean('single_language')
    if single_language is True:
        if str(lang) == "['None']":
            lang = 'None'
        else:
            lang = str(lang)
    else:
        if str(lang) == "['']":
            lang = '[]'

    hi = request.forms.get('hearing_impaired')

    if hi == "on":
        hi = "True"
    else:
        hi = "False"

    conn = sqlite3.connect(os.path.join(args.config_dir, 'db', 'bazarr.db'), timeout=30)
    c = conn.cursor()
    c.execute("UPDATE table_shows SET languages = ?, hearing_impaired = ? WHERE sonarrSeriesId LIKE ?",
              (str(lang), hi, no))
    conn.commit()
    c.close()

    list_missing_subtitles(no)

    redirect(ref)


@route(base_url + 'edit_serieseditor', method='POST')
@custom_auth_basic(check_credentials)
def edit_serieseditor():
    authorize()
    ref = request.environ['HTTP_REFERER']

    series = request.forms.get('series')
    series = ast.literal_eval(str('[' + series + ']'))
    lang = request.forms.getall('languages')
    hi = request.forms.get('hearing_impaired')

    conn = sqlite3.connect(os.path.join(args.config_dir, 'db', 'bazarr.db'), timeout=30)
    c = conn.cursor()

    for serie in series:
        if str(lang) != "[]" and str(lang) != "['']":
            if str(lang) == "['None']":
                lang = 'None'
            else:
                lang = str(lang)
            c.execute("UPDATE table_shows SET languages = ? WHERE sonarrSeriesId LIKE ?", (lang, serie))
        if hi != '':
            c.execute("UPDATE table_shows SET hearing_impaired = ? WHERE sonarrSeriesId LIKE ?", (hi, serie))

    conn.commit()
    c.close()

    for serie in series:
        list_missing_subtitles(serie)

    redirect(ref)


@route(base_url + 'episodes/<no:int>', method='GET')
@custom_auth_basic(check_credentials)
def episodes(no):
    authorize()
    # single_language = settings.general.getboolean('single_language')

    conn = sqlite3.connect(os.path.join(args.config_dir, 'db', 'bazarr.db'), timeout=30)
    conn.create_function("path_substitution", 1, path_replace)
    c = conn.cursor()

    series_details = []
    series_details = c.execute(
        "SELECT title, overview, poster, fanart, hearing_impaired, tvdbid, audio_language, languages, path_substitution(path) FROM table_shows WHERE sonarrSeriesId LIKE ?",
        (str(no),)).fetchone()
    tvdbid = series_details[5]

    episodes = c.execute(
        "SELECT title, path_substitution(path), season, episode, subtitles, sonarrSeriesId, missing_subtitles, sonarrEpisodeId, scene_name, monitored, failedAttempts FROM table_episodes WHERE sonarrSeriesId LIKE ? ORDER BY episode ASC",
        (str(no),)).fetchall()
    number = len(episodes)
    languages = c.execute("SELECT code2, name FROM table_settings_languages WHERE enabled = 1").fetchall()
    c.close()
    episodes = reversed(sorted(episodes, key=operator.itemgetter(2)))
    seasons_list = []
    for key, season in itertools.groupby(episodes, operator.itemgetter(2)):
        seasons_list.append(list(season))

    return template('episodes', bazarr_version=bazarr_version, no=no, details=series_details,
                    languages=languages, seasons=seasons_list, url_sonarr_short=url_sonarr_short, base_url=base_url,
                    tvdbid=tvdbid, number=number, current_port=settings.general.port)

@route(base_url + 'movies')
@custom_auth_basic(check_credentials)
def movies():
    authorize()
    single_language = settings.general.getboolean('single_language')

    db = sqlite3.connect(os.path.join(args.config_dir, 'db', 'bazarr.db'), timeout=30)
    db.create_function("path_substitution", 1, path_replace_movie)
    c = db.cursor()

    c.execute("SELECT COUNT(*) FROM table_movies")
    missing_count = c.fetchone()
    missing_count = missing_count[0]
    page = request.GET.page
    if page == "":
        page = "1"
    page_size = int(settings.general.page_size)
    offset = (int(page) - 1) * page_size
    max_page = int(math.ceil(missing_count / (page_size + 0.0)))

    c.execute(
        "SELECT tmdbId, title, path_substitution(path), languages, hearing_impaired, radarrId, poster, audio_language, monitored, sceneName FROM table_movies ORDER BY sortTitle ASC LIMIT ? OFFSET ?",
        (page_size, offset,))
    data = c.fetchall()
    c.execute("SELECT code2, name FROM table_settings_languages WHERE enabled = 1")
    languages = c.fetchall()
    c.close()
    output = template('movies', bazarr_version=bazarr_version, rows=data, languages=languages,
                      missing_count=missing_count, page=page, max_page=max_page, base_url=base_url,
                      single_language=single_language, page_size=page_size, current_port=settings.general.port)
    return output


@route(base_url + 'movieseditor')
@custom_auth_basic(check_credentials)
def movieseditor():
    authorize()
    single_language = settings.general.getboolean('single_language')

    db = sqlite3.connect(os.path.join(args.config_dir, 'db', 'bazarr.db'), timeout=30)
    db.create_function("path_substitution", 1, path_replace_movie)
    c = db.cursor()

    c.execute("SELECT COUNT(*) FROM table_movies")
    missing_count = c.fetchone()
    missing_count = missing_count[0]

    c.execute(
        "SELECT tmdbId, title, path_substitution(path), languages, hearing_impaired, radarrId, poster, audio_language FROM table_movies ORDER BY title ASC")
    data = c.fetchall()
    c.execute("SELECT code2, name FROM table_settings_languages WHERE enabled = 1")
    languages = c.fetchall()
    c.close()
    output = template('movieseditor', bazarr_version=bazarr_version, rows=data, languages=languages,
                      missing_count=missing_count, base_url=base_url, single_language=single_language,
                      current_port=settings.general.port)
    return output


@route(base_url + 'edit_movieseditor', method='POST')
@custom_auth_basic(check_credentials)
def edit_movieseditor():
    authorize()
    ref = request.environ['HTTP_REFERER']

    movies = request.forms.get('movies')
    movies = ast.literal_eval(str('[' + movies + ']'))
    lang = request.forms.getall('languages')
    hi = request.forms.get('hearing_impaired')

    conn = sqlite3.connect(os.path.join(args.config_dir, 'db', 'bazarr.db'), timeout=30)
    c = conn.cursor()

    for movie in movies:
        if str(lang) != "[]" and str(lang) != "['']":
            if str(lang) == "['None']":
                lang = 'None'
            else:
                lang = str(lang)
            c.execute("UPDATE table_movies SET languages = ? WHERE radarrId LIKE ?", (lang, movie))
        if hi != '':
            c.execute("UPDATE table_movies SET hearing_impaired = ? WHERE radarrId LIKE ?", (hi, movie))

    conn.commit()
    c.close()

    for movie in movies:
        list_missing_subtitles_movies(movie)

    redirect(ref)


@route(base_url + 'edit_movie/<no:int>', method='POST')
@custom_auth_basic(check_credentials)
def edit_movie(no):
    authorize()
    ref = request.environ['HTTP_REFERER']

    lang = request.forms.getall('languages')
    if len(lang) > 0:
        pass
    else:
        lang = 'None'

    if str(lang) == "['']":
        lang = '[]'

    hi = request.forms.get('hearing_impaired')

    if hi == "on":
        hi = "True"
    else:
        hi = "False"

    conn = sqlite3.connect(os.path.join(args.config_dir, 'db', 'bazarr.db'), timeout=30)
    c = conn.cursor()
    c.execute("UPDATE table_movies SET languages = ?, hearing_impaired = ? WHERE radarrId LIKE ?", (str(lang), hi, no))
    conn.commit()
    c.close()

    list_missing_subtitles_movies(no)

    redirect(ref)


@route(base_url + 'movie/<no:int>', method='GET')
@custom_auth_basic(check_credentials)
def movie(no):
    authorize()
    # single_language = settings.general.getboolean('single_language')

    conn = sqlite3.connect(os.path.join(args.config_dir, 'db', 'bazarr.db'), timeout=30)
    conn.create_function("path_substitution", 1, path_replace_movie)
    c = conn.cursor()

    movies_details = []
    movies_details = c.execute(
        "SELECT title, overview, poster, fanart, hearing_impaired, tmdbid, audio_language, languages, path_substitution(path), subtitles, radarrId, missing_subtitles, sceneName, monitored, failedAttempts FROM table_movies WHERE radarrId LIKE ?",
        (str(no),)).fetchone()
    tmdbid = movies_details[5]

    languages = c.execute("SELECT code2, name FROM table_settings_languages WHERE enabled = 1").fetchall()
    c.close()

    return template('movie', bazarr_version=bazarr_version, no=no, details=movies_details,
                    languages=languages, url_radarr_short=url_radarr_short, base_url=base_url, tmdbid=tmdbid,
                    current_port=settings.general.port)

@route(base_url + 'scan_disk/<no:int>', method='GET')
@custom_auth_basic(check_credentials)
def scan_disk(no):
    authorize()
    ref = request.environ['HTTP_REFERER']

    series_scan_subtitles(no)

    redirect(ref)


@route(base_url + 'scan_disk_movie/<no:int>', method='GET')
@custom_auth_basic(check_credentials)
def scan_disk_movie(no):
    authorize()
    ref = request.environ['HTTP_REFERER']

    movies_scan_subtitles(no)

    redirect(ref)


@route(base_url + 'search_missing_subtitles/<no:int>', method='GET')
@custom_auth_basic(check_credentials)
def search_missing_subtitles(no):
    authorize()
    ref = request.environ['HTTP_REFERER']

    series_download_subtitles(no)

    redirect(ref)


@route(base_url + 'search_missing_subtitles_movie/<no:int>', method='GET')
@custom_auth_basic(check_credentials)
def search_missing_subtitles_movie(no):
    authorize()
    ref = request.environ['HTTP_REFERER']

    movies_download_subtitles(no)

    redirect(ref)


@route(base_url + 'history')
@custom_auth_basic(check_credentials)
def history():
    authorize()
    return template('history', bazarr_version=bazarr_version, base_url=base_url, current_port=settings.general.port)


@route(base_url + 'historyseries')
@custom_auth_basic(check_credentials)
def historyseries():
    authorize()
    db = sqlite3.connect(os.path.join(args.config_dir, 'db', 'bazarr.db'), timeout=30)
    c = db.cursor()

    c.execute("SELECT COUNT(*) FROM table_history")
    row_count = c.fetchone()
    row_count = row_count[0]
    page = request.GET.page
    if page == "":
        page = "1"
    page_size = int(settings.general.page_size)
    offset = (int(page) - 1) * page_size
    max_page = int(math.ceil(row_count / (page_size + 0.0)))

    now = datetime.now()
    today = []
    thisweek = []
    thisyear = []
    stats = c.execute("SELECT timestamp FROM table_history WHERE action LIKE '1'").fetchall()
    total = len(stats)
    for stat in stats:
        if now - timedelta(hours=24) <= datetime.fromtimestamp(stat[0]) <= now:
            today.append(datetime.fromtimestamp(stat[0]).date())
        if now - timedelta(weeks=1) <= datetime.fromtimestamp(stat[0]) <= now:
            thisweek.append(datetime.fromtimestamp(stat[0]).date())
        if now - timedelta(weeks=52) <= datetime.fromtimestamp(stat[0]) <= now:
            thisyear.append(datetime.fromtimestamp(stat[0]).date())
    stats = [len(today), len(thisweek), len(thisyear), total]

    c.execute(
        "SELECT table_history.action, table_shows.title, table_episodes.season || 'x' || table_episodes.episode, table_episodes.title, table_history.timestamp, table_history.description, table_history.sonarrSeriesId FROM table_history LEFT JOIN table_shows on table_shows.sonarrSeriesId = table_history.sonarrSeriesId LEFT JOIN table_episodes on table_episodes.sonarrEpisodeId = table_history.sonarrEpisodeId ORDER BY id DESC LIMIT ? OFFSET ?",
        (page_size, offset,))
    data = c.fetchall()
    c.close()
    data = reversed(sorted(data, key=operator.itemgetter(4)))
    return template('historyseries', bazarr_version=bazarr_version, rows=data, row_count=row_count,
                    page=page, max_page=max_page, stats=stats, base_url=base_url, page_size=page_size,
                    current_port=settings.general.port)

@route(base_url + 'historymovies')
@custom_auth_basic(check_credentials)
def historymovies():
    authorize()
    db = sqlite3.connect(os.path.join(args.config_dir, 'db', 'bazarr.db'), timeout=30)
    c = db.cursor()

    c.execute("SELECT COUNT(*) FROM table_history_movie")
    row_count = c.fetchone()
    row_count = row_count[0]
    page = request.GET.page
    if page == "":
        page = "1"
    page_size = int(settings.general.page_size)
    offset = (int(page) - 1) * page_size
    max_page = int(math.ceil(row_count / (page_size + 0.0)))

    now = datetime.now()
    today = []
    thisweek = []
    thisyear = []
    stats = c.execute("SELECT timestamp FROM table_history_movie WHERE action LIKE '1'").fetchall()
    total = len(stats)
    for stat in stats:
        if now - timedelta(hours=24) <= datetime.fromtimestamp(stat[0]) <= now:
            today.append(datetime.fromtimestamp(stat[0]).date())
        if now - timedelta(weeks=1) <= datetime.fromtimestamp(stat[0]) <= now:
            thisweek.append(datetime.fromtimestamp(stat[0]).date())
        if now - timedelta(weeks=52) <= datetime.fromtimestamp(stat[0]) <= now:
            thisyear.append(datetime.fromtimestamp(stat[0]).date())
    stats = [len(today), len(thisweek), len(thisyear), total]

    c.execute(
        "SELECT table_history_movie.action, table_movies.title, table_history_movie.timestamp, table_history_movie.description, table_history_movie.radarrId FROM table_history_movie LEFT JOIN table_movies on table_movies.radarrId = table_history_movie.radarrId ORDER BY id DESC LIMIT ? OFFSET ?",
        (page_size, offset,))
    data = c.fetchall()
    c.close()
    data = reversed(sorted(data, key=operator.itemgetter(2)))
    return template('historymovies', bazarr_version=bazarr_version, rows=data, row_count=row_count,
                    page=page, max_page=max_page, stats=stats, base_url=base_url, page_size=page_size,
                    current_port=settings.general.port)

@route(base_url + 'wanted')
@custom_auth_basic(check_credentials)
def wanted():
    authorize()
    return template('wanted', bazarr_version=bazarr_version, base_url=base_url, current_port=settings.general.port)


@route(base_url + 'wantedseries')
@custom_auth_basic(check_credentials)
def wantedseries():
    authorize()
    db = sqlite3.connect(os.path.join(args.config_dir, 'db', 'bazarr.db'), timeout=30)
    db.create_function("path_substitution", 1, path_replace)
    c = db.cursor()

    if settings.sonarr.getboolean('only_monitored'):
        monitored_only_query_string = ' AND monitored = "True"'
    else:
        monitored_only_query_string = ""

    c.execute("SELECT COUNT(*) FROM table_episodes WHERE missing_subtitles != '[]'" + monitored_only_query_string)
    missing_count = c.fetchone()
    missing_count = missing_count[0]
    page = request.GET.page
    if page == "":
        page = "1"
    page_size = int(settings.general.page_size)
    offset = (int(page) - 1) * page_size
    max_page = int(math.ceil(missing_count / (page_size + 0.0)))

    c.execute(
        "SELECT table_shows.title, table_episodes.season || 'x' || table_episodes.episode, table_episodes.title, table_episodes.missing_subtitles, table_episodes.sonarrSeriesId, path_substitution(table_episodes.path), table_shows.hearing_impaired, table_episodes.sonarrEpisodeId, table_episodes.scene_name, table_episodes.failedAttempts FROM table_episodes INNER JOIN table_shows on table_shows.sonarrSeriesId = table_episodes.sonarrSeriesId WHERE table_episodes.missing_subtitles != '[]'" + monitored_only_query_string + " ORDER BY table_episodes._rowid_ DESC LIMIT ? OFFSET ?",
        (page_size, offset,))
    data = c.fetchall()
    c.close()
    return template('wantedseries', bazarr_version=bazarr_version, rows=data,
                    missing_count=missing_count, page=page, max_page=max_page, base_url=base_url, page_size=page_size,
                    current_port=settings.general.port)

@route(base_url + 'wantedmovies')
@custom_auth_basic(check_credentials)
def wantedmovies():
    authorize()
    db = sqlite3.connect(os.path.join(args.config_dir, 'db', 'bazarr.db'), timeout=30)
    db.create_function("path_substitution", 1, path_replace_movie)
    c = db.cursor()

    if settings.radarr.getboolean('only_monitored'):
        monitored_only_query_string = ' AND monitored = "True"'
    else:
        monitored_only_query_string = ""

    c.execute("SELECT COUNT(*) FROM table_movies WHERE missing_subtitles != '[]'" + monitored_only_query_string)
    missing_count = c.fetchone()
    missing_count = missing_count[0]
    page = request.GET.page
    if page == "":
        page = "1"
    page_size = int(settings.general.page_size)
    offset = (int(page) - 1) * page_size
    max_page = int(math.ceil(missing_count / (page_size + 0.0)))

    c.execute(
        "SELECT title, missing_subtitles, radarrId, path_substitution(path), hearing_impaired, sceneName, failedAttempts FROM table_movies WHERE missing_subtitles != '[]'" + monitored_only_query_string + " ORDER BY _rowid_ DESC LIMIT ? OFFSET ?",
        (page_size, offset,))
    data = c.fetchall()
    c.close()
    return template('wantedmovies', bazarr_version=bazarr_version, rows=data,
                    missing_count=missing_count, page=page, max_page=max_page, base_url=base_url, page_size=page_size,
                    current_port=settings.general.port)

@route(base_url + 'wanted_search_missing_subtitles')
@custom_auth_basic(check_credentials)
def wanted_search_missing_subtitles_list():
    authorize()
    ref = request.environ['HTTP_REFERER']

    wanted_search_missing_subtitles()

    redirect(ref)


@route(base_url + 'settings')
@custom_auth_basic(check_credentials)
def _settings():
    authorize()
    db = sqlite3.connect(os.path.join(args.config_dir, 'db', 'bazarr.db'), timeout=30)
    c = db.cursor()
    c.execute("SELECT * FROM table_settings_languages ORDER BY name")
    settings_languages = c.fetchall()
    settings_providers = sorted(provider_manager.names())
    c.execute("SELECT * FROM table_settings_notifier ORDER BY name")
    settings_notifier = c.fetchall()
    c.close()

    return template('settings', bazarr_version=bazarr_version, settings=settings, settings_languages=settings_languages, settings_providers=settings_providers, settings_notifier=settings_notifier, base_url=base_url, current_port=settings.general.port)


@route(base_url + 'save_settings', method='POST')
@custom_auth_basic(check_credentials)
def save_settings():
    authorize()
    ref = request.environ['HTTP_REFERER']

    conn = sqlite3.connect(os.path.join(args.config_dir, 'db', 'bazarr.db'), timeout=30)
    c = conn.cursor()

    settings_general_ip = request.forms.get('settings_general_ip')
    settings_general_port = request.forms.get('settings_general_port')
    settings_general_baseurl = request.forms.get('settings_general_baseurl')
    if not settings_general_baseurl.endswith('/'):
        settings_general_baseurl += '/'
    settings_general_debug = request.forms.get('settings_general_debug')
    if settings_general_debug is None:
        settings_general_debug = 'False'
    else:
        settings_general_debug = 'True'
    settings_general_sourcepath = request.forms.getall('settings_general_sourcepath')
    settings_general_destpath = request.forms.getall('settings_general_destpath')
    settings_general_pathmapping = []
    settings_general_pathmapping.extend([list(a) for a in zip(settings_general_sourcepath, settings_general_destpath)])
    settings_general_sourcepath_movie = request.forms.getall('settings_general_sourcepath_movie')
    settings_general_destpath_movie = request.forms.getall('settings_general_destpath_movie')
    settings_general_pathmapping_movie = []
    settings_general_pathmapping_movie.extend(
        [list(a) for a in zip(settings_general_sourcepath_movie, settings_general_destpath_movie)])
    settings_general_branch = request.forms.get('settings_general_branch')
    settings_general_automatic = request.forms.get('settings_general_automatic')
    if settings_general_automatic is None:
        settings_general_automatic = 'False'
    else:
        settings_general_automatic = 'True'
    settings_general_single_language = request.forms.get('settings_general_single_language')
    if settings_general_single_language is None:
        settings_general_single_language = 'False'
    else:
        settings_general_single_language = 'True'
    settings_general_scenename = request.forms.get('settings_general_scenename')
    if settings_general_scenename is None:
        settings_general_scenename = 'False'
    else:
        settings_general_scenename = 'True'
    settings_general_embedded = request.forms.get('settings_general_embedded')
    if settings_general_embedded is None:
        settings_general_embedded = 'False'
    else:
        settings_general_embedded = 'True'
    settings_general_adaptive_searching = request.forms.get('settings_general_adaptive_searching')
    if settings_general_adaptive_searching is None:
        settings_general_adaptive_searching = 'False'
    else:
        settings_general_adaptive_searching = 'True'
    settings_general_minimum_score = request.forms.get('settings_general_minimum_score')
    settings_general_minimum_score_movies = request.forms.get('settings_general_minimum_score_movies')
    settings_general_use_postprocessing = request.forms.get('settings_general_use_postprocessing')
    if settings_general_use_postprocessing is None:
        settings_general_use_postprocessing = 'False'
    else:
        settings_general_use_postprocessing = 'True'
    settings_general_postprocessing_cmd = request.forms.get('settings_general_postprocessing_cmd')
    settings_general_use_sonarr = request.forms.get('settings_general_use_sonarr')
    if settings_general_use_sonarr is None:
        settings_general_use_sonarr = 'False'
    else:
        settings_general_use_sonarr = 'True'
    settings_general_use_radarr = request.forms.get('settings_general_use_radarr')
    if settings_general_use_radarr is None:
        settings_general_use_radarr = 'False'
    else:
        settings_general_use_radarr = 'True'
    settings_page_size = request.forms.get('settings_page_size')

    before = (unicode(settings.general.ip), int(settings.general.port), unicode(settings.general.base_url), unicode(settings.general.path_mappings), unicode(settings.general.getboolean('use_sonarr')), unicode(settings.general.getboolean('use_radarr')), unicode(settings.general.path_mappings_movie))
    after = (unicode(settings_general_ip), int(settings_general_port), unicode(settings_general_baseurl), unicode(settings_general_pathmapping), unicode(settings_general_use_sonarr), unicode(settings_general_use_radarr), unicode(settings_general_pathmapping_movie))

    settings.general.ip = text_type(settings_general_ip)
    settings.general.port = text_type(settings_general_port)
    settings.general.base_url = text_type(settings_general_baseurl)
    settings.general.path_mappings = text_type(settings_general_pathmapping)
    settings.general.debug = text_type(settings_general_debug)
    settings.general.branch = text_type(settings_general_branch)
    settings.general.auto_update = text_type(settings_general_automatic)
    settings.general.single_language = text_type(settings_general_single_language)
    settings.general.minimum_score = text_type(settings_general_minimum_score)
    settings.general.use_scenename = text_type(settings_general_scenename)
    settings.general.use_postprocessing = text_type(settings_general_use_postprocessing)
    settings.general.postprocessing_cmd = text_type(settings_general_postprocessing_cmd)
    settings.general.use_sonarr = text_type(settings_general_use_sonarr)
    settings.general.use_radarr = text_type(settings_general_use_radarr)
    settings.general.path_mappings_movie = text_type(settings_general_pathmapping_movie)
    settings.general.page_size = text_type(settings_page_size)
    settings.general.minimum_score_movie = text_type(settings_general_minimum_score_movies)
    settings.general.use_embedded_subs = text_type(settings_general_embedded)
    settings.general.adaptive_searching = text_type(settings_general_adaptive_searching)

    if after != before:
        configured()

    settings_proxy_type = request.forms.get('settings_proxy_type')
    settings_proxy_url = request.forms.get('settings_proxy_url')
    settings_proxy_port = request.forms.get('settings_proxy_port')
    settings_proxy_username = request.forms.get('settings_proxy_username')
    settings_proxy_password = request.forms.get('settings_proxy_password')
    settings_proxy_exclude = request.forms.get('settings_proxy_exclude')

    before_proxy_password = (unicode(settings.proxy.type), unicode(settings.proxy.exclude))
    if before_proxy_password[0] != settings_proxy_type:
        configured()
    if before_proxy_password[1] == settings_proxy_password:
        settings.proxy.type = text_type(settings_proxy_type)
        settings.proxy.url = text_type(settings_proxy_url)
        settings.proxy.port = text_type(settings_proxy_port)
        settings.proxy.username = text_type(settings_proxy_username)
        settings.proxy.exclude = text_type(settings_proxy_exclude)
    else:
        settings.proxy.type = text_type(settings_proxy_type)
        settings.proxy.url = text_type(settings_proxy_url)
        settings.proxy.port = text_type(settings_proxy_port)
        settings.proxy.username = text_type(settings_proxy_username)
        settings.proxy.password = text_type(settings_proxy_password)
        settings.proxy.exclude = text_type(settings_proxy_exclude)

    settings_auth_type = request.forms.get('settings_auth_type')
    settings_auth_username = request.forms.get('settings_auth_username')
    settings_auth_password = request.forms.get('settings_auth_password')

    if settings.auth.type != settings_auth_type:
        configured()
    if settings.auth.password == settings_auth_password:
        settings.auth.type = text_type(settings_auth_type)
        settings.auth.username = text_type(settings_auth_username)
    else:
        settings.auth.type = text_type(settings_auth_type)
        settings.auth.username = text_type(settings_auth_username)
        settings.auth.password = hashlib.md5(settings_auth_password).hexdigest()
    if settings_auth_username not in aaa._store.users:
        cork = Cork(os.path.normpath(os.path.join(args.config_dir, 'config')), initialize=True)
        cork._store.roles[''] = 100
        cork._store.save_roles()
        cork._store.users[settings_auth_username] = {
            'role': '',
            'hash': cork._hash(settings_auth_username, settings_auth_password),
            'email_addr': '',
            'desc': '',
            'creation_date': time.time()
        }
        cork._store.save_users()
        if settings_auth_type == 'basic' or settings_auth_type == 'None':
            pass
        else:
            aaa._beaker_session.delete()
    else:
        if settings.auth.password  != settings_auth_password:
            aaa.user(settings_auth_username).update(role='', pwd=settings_auth_password)
            if settings_auth_type == 'basic' or settings_auth_type == 'None':
                pass
            else:
                aaa._beaker_session.delete()

    settings_sonarr_ip = request.forms.get('settings_sonarr_ip')
    settings_sonarr_port = request.forms.get('settings_sonarr_port')
    settings_sonarr_baseurl = request.forms.get('settings_sonarr_baseurl')
    settings_sonarr_ssl = request.forms.get('settings_sonarr_ssl')
    if settings_sonarr_ssl is None:
        settings_sonarr_ssl = 'False'
    else:
        settings_sonarr_ssl = 'True'
    settings_sonarr_apikey = request.forms.get('settings_sonarr_apikey')
    settings_sonarr_only_monitored = request.forms.get('settings_sonarr_only_monitored')
    if settings_sonarr_only_monitored is None:
        settings_sonarr_only_monitored = 'False'
    else:
        settings_sonarr_only_monitored = 'True'
    settings_sonarr_sync = request.forms.get('settings_sonarr_sync')

    settings.sonarr.ip = text_type(settings_sonarr_ip)
    settings.sonarr.port = text_type(settings_sonarr_port)
    settings.sonarr.base_url = text_type(settings_sonarr_baseurl)
    settings.sonarr.ssl = text_type(settings_sonarr_ssl)
    settings.sonarr.apikey = text_type(settings_sonarr_apikey)
    settings.sonarr.only_monitored = text_type(settings_sonarr_only_monitored)
    settings.sonarr.full_update = text_type(settings_sonarr_sync)

    settings_radarr_ip = request.forms.get('settings_radarr_ip')
    settings_radarr_port = request.forms.get('settings_radarr_port')
    settings_radarr_baseurl = request.forms.get('settings_radarr_baseurl')
    settings_radarr_ssl = request.forms.get('settings_radarr_ssl')
    if settings_radarr_ssl is None:
        settings_radarr_ssl = 'False'
    else:
        settings_radarr_ssl = 'True'
    settings_radarr_apikey = request.forms.get('settings_radarr_apikey')
    settings_radarr_only_monitored = request.forms.get('settings_radarr_only_monitored')
    if settings_radarr_only_monitored is None:
        settings_radarr_only_monitored = 'False'
    else:
        settings_radarr_only_monitored = 'True'
    settings_radarr_sync = request.forms.get('settings_radarr_sync')

    settings.radarr.ip = text_type(settings_radarr_ip)
    settings.radarr.port = text_type(settings_radarr_port)
    settings.radarr.base_url = text_type(settings_radarr_baseurl)
    settings.radarr.ssl = text_type(settings_radarr_ssl)
    settings.radarr.apikey = text_type(settings_radarr_apikey)
    settings.radarr.only_monitored = text_type(settings_radarr_only_monitored)
    settings.radarr.full_update = text_type(settings_radarr_sync)

    settings_subliminal_providers = request.forms.getall('settings_subliminal_providers')
    settings.general.enabled_providers = u'' if not settings_subliminal_providers else ','.join(settings_subliminal_providers)

    settings.addic7ed.username = request.forms.get('settings_addic7ed_username')
    settings.addic7ed.password = request.forms.get('settings_addic7ed_password')
    settings.legendastv.username = request.forms.get('settings_legendastv_username')
    settings.legendastv.password = request.forms.get('settings_legendastv_password')
    settings.opensubtitles.username = request.forms.get('settings_opensubtitles_username')
    settings.opensubtitles.password = request.forms.get('settings_opensubtitles_password')

    settings_subliminal_languages = request.forms.getall('settings_subliminal_languages')
    c.execute("UPDATE table_settings_languages SET enabled = 0")
    for item in settings_subliminal_languages:
        c.execute("UPDATE table_settings_languages SET enabled = '1' WHERE code2 = ?", (item,))

    settings_serie_default_enabled = request.forms.get('settings_serie_default_enabled')
    if settings_serie_default_enabled is None:
        settings_serie_default_enabled = 'False'
    else:
        settings_serie_default_enabled = 'True'
    settings.general.serie_default_enabled = text_type(settings_serie_default_enabled)

    settings_serie_default_languages = str(request.forms.getall('settings_serie_default_languages'))
    if settings_serie_default_languages == "['None']":
        settings_serie_default_languages = 'None'
    settings.general.serie_default_language = text_type(settings_serie_default_languages)

    settings_serie_default_hi = request.forms.get('settings_serie_default_hi')
    if settings_serie_default_hi is None:
        settings_serie_default_hi = 'False'
    else:
        settings_serie_default_hi = 'True'
    settings.general.serie_default_hi = text_type(settings_serie_default_hi)

    settings_movie_default_enabled = request.forms.get('settings_movie_default_enabled')
    if settings_movie_default_enabled is None:
        settings_movie_default_enabled = 'False'
    else:
        settings_movie_default_enabled = 'True'
    settings.general.movie_default_enabled = text_type(settings_movie_default_enabled)

    settings_movie_default_languages = str(request.forms.getall('settings_movie_default_languages'))
    if settings_movie_default_languages == "['None']":
        settings_movie_default_languages = 'None'
    settings.general.movie_default_language = text_type(settings_movie_default_languages)

    settings_movie_default_hi = request.forms.get('settings_movie_default_hi')
    if settings_movie_default_hi is None:
        settings_movie_default_hi = 'False'
    else:
        settings_movie_default_hi = 'True'
    settings.general.movie_default_hi =  text_type(settings_movie_default_hi)

    with open(os.path.join(args.config_dir, 'config', 'config.ini'), 'w+') as handle:
        settings.write(handle)

    configure_logging(settings.general.getboolean('debug'))

    notifiers = c.execute("SELECT * FROM table_settings_notifier ORDER BY name").fetchall()
    for notifier in notifiers:
        enabled = request.forms.get('settings_notifier_' + notifier[0] + '_enabled')
        if enabled == 'on':
            enabled = 1
        else:
            enabled = 0
        notifier_url = request.forms.get('settings_notifier_' + notifier[0] + '_url')
        c.execute("UPDATE table_settings_notifier SET enabled = ?, url = ? WHERE name = ?",
                  (enabled, notifier_url, notifier[0]))

    conn.commit()
    c.close()

    sonarr_full_update()
    radarr_full_update()

    logging.info('BAZARR Settings saved succesfully.')

    # reschedule full update task according to settings
    sonarr_full_update()

    if ref.find('saved=true') > 0:
        redirect(ref)
    else:
        redirect(ref + "?saved=true")


@route(base_url + 'check_update')
@custom_auth_basic(check_credentials)
def check_update():
    authorize()
    ref = request.environ['HTTP_REFERER']

    if not args.no_update:
        check_and_apply_update()

    redirect(ref)


@route(base_url + 'system')
@custom_auth_basic(check_credentials)
def system():
    authorize()

    def get_time_from_interval(interval):
        interval_clean = interval.split('[')
        interval_clean = interval_clean[1][:-1]
        interval_split = interval_clean.split(':')

        hour = interval_split[0]
        minute = interval_split[1].lstrip("0")
        second = interval_split[2].lstrip("0")

        text = "every "
        if hour != "0":
            text = text + hour
            if hour == "1":
                text = text + " hour"
            else:
                text = text + " hours"

            if minute != "" and second != "":
                text = text + ", "
            elif minute == "" and second != "":
                text = text + " and "
            elif minute != "" and second == "":
                text = text + " and "
        if minute != "":
            text = text + minute
            if minute == "1":
                text = text + " minute"
            else:
                text = text + " minutes"

            if second != "":
                text = text + " and "
        if second != "":
            text = text + second
            if second == "1":
                text = text + " second"
            else:
                text = text + " seconds"

        return text


    def get_time_from_cron(cron):
        text = "at "
        hour = str(cron[5])
        minute = str(cron[6])
        second = str(cron[7])

        if hour != "0" and hour != "*":
            text = text + hour
            if hour == "0" or hour == "1":
                text = text + " hour"
            else:
                text = text + " hours"

            if minute != "*" and second != "0":
                text = text + ", "
            elif minute == "*" and second != "0":
                text = text + " and "
            elif minute != "0" and minute != "*" and second == "0":
                text = text + " and "
        if minute != "0" and minute != "*":
            text = text + minute
            if minute == "0" or minute == "1":
                text = text + " minute"
            else:
                text = text + " minutes"

            if second != "0" and second != "*":
                text = text + " and "
        if second != "0" and second != "*":
            text = text + second
            if second == "0" or second == "1":
                text = text + " second"
            else:
                text = text + " seconds"

        return text

    task_list = []
    for job in scheduler.get_jobs():
        if job.next_run_time is not None:
            next_run = pretty.date(job.next_run_time.replace(tzinfo=None))
        else:
            next_run = "Never"

        if job.trigger.__str__().startswith('interval'):
            task_list.append([job.name, get_time_from_interval(str(job.trigger)), next_run, job.id])
        elif job.trigger.__str__().startswith('cron'):
            task_list.append([job.name, get_time_from_cron(job.trigger.fields), next_run, job.id])

    i = 0
    with open(os.path.join(args.config_dir, 'log', 'bazarr.log')) as f:
        for i, l in enumerate(f, 1):
            pass
        row_count = i
        page_size = int(settings.general.page_size)
        max_page = int(math.ceil(row_count / (page_size + 0.0)))

    with open(os.path.join(args.config_dir, 'config', 'releases.txt'), 'r') as f:
        releases = ast.literal_eval(f.read())

    use_sonarr = settings.general.getboolean('use_sonarr')
    apikey_sonarr = settings.sonarr.apikey
    sv = url_sonarr + "/api/system/status?apikey=" + apikey_sonarr
    sonarr_version = ''
    if use_sonarr:
        try:
            sonarr_version = requests.get(sv, timeout=15, verify=False).json()['version']
        except:
            pass

    use_radarr = settings.general.getboolean('use_radarr')
    apikey_radarr = settings.radarr.apikey
    rv = url_radarr + "/api/system/status?apikey=" + apikey_radarr
    radarr_version = ''
    if use_radarr:
        try:
            radarr_version = requests.get(rv, timeout=15, verify=False).json()['version']
        except:
            pass


    return template('system', bazarr_version=bazarr_version,
                    sonarr_version=sonarr_version, radarr_version=radarr_version,
                    operating_system=platform.platform(), python_version=platform.python_version(),
                    config_dir=args.config_dir, bazarr_dir=os.path.normcase(os.getcwd()),
                    base_url=base_url, task_list=task_list, row_count=row_count, max_page=max_page, page_size=page_size,
                    releases=releases, current_port=settings.general.port)


@route(base_url + 'logs/<page:int>')
@custom_auth_basic(check_credentials)
def get_logs(page):
    authorize()
    page_size = int(settings.general.page_size)
    begin = (page * page_size) - page_size
    end = (page * page_size) - 1
    logs_complete = []
    for line in reversed(open(os.path.join(args.config_dir, 'log', 'bazarr.log')).readlines()):
        logs_complete.append(line.rstrip())
    logs = logs_complete[begin:end]

    return template('logs', logs=logs, base_url=base_url, current_port=settings.general.port)



@route(base_url + 'execute/<taskid>')
@custom_auth_basic(check_credentials)
def execute_task(taskid):
    authorize()
    ref = request.environ['HTTP_REFERER']

    execute_now(taskid)

    redirect(ref)


@route(base_url + 'remove_subtitles', method='POST')
@custom_auth_basic(check_credentials)
def remove_subtitles():
    authorize()
    episodePath = request.forms.get('episodePath')
    language = request.forms.get('language')
    subtitlesPath = request.forms.get('subtitlesPath')
    sonarrSeriesId = request.forms.get('sonarrSeriesId')
    sonarrEpisodeId = request.forms.get('sonarrEpisodeId')

    try:
        os.remove(subtitlesPath)
        result = language_from_alpha3(language) + " subtitles deleted from disk."
        history_log(0, sonarrSeriesId, sonarrEpisodeId, result)
    except OSError:
        pass
    store_subtitles(unicode(episodePath))
    list_missing_subtitles(sonarrSeriesId)


@route(base_url + 'remove_subtitles_movie', method='POST')
@custom_auth_basic(check_credentials)
def remove_subtitles_movie():
    authorize()
    moviePath = request.forms.get('moviePath')
    language = request.forms.get('language')
    subtitlesPath = request.forms.get('subtitlesPath')
    radarrId = request.forms.get('radarrId')

    try:
        os.remove(subtitlesPath)
        result = language_from_alpha3(language) + " subtitles deleted from disk."
        history_log_movie(0, radarrId, result)
    except OSError:
        pass
    store_subtitles_movie(unicode(moviePath))
    list_missing_subtitles_movies(radarrId)


@route(base_url + 'get_subtitle', method='POST')
@custom_auth_basic(check_credentials)
def get_subtitle():
    authorize()
    ref = request.environ['HTTP_REFERER']

    episodePath = request.forms.get('episodePath')
    sceneName = request.forms.get('sceneName')
    language = request.forms.get('language')
    hi = request.forms.get('hi')
    sonarrSeriesId = request.forms.get('sonarrSeriesId')
    sonarrEpisodeId = request.forms.get('sonarrEpisodeId')
    title = request.forms.get('title')
    # tvdbid = request.forms.get('tvdbid')

    providers_list = get_providers()
    providers_auth = get_providers_auth()

    try:
        result = download_subtitle(episodePath, language, hi, providers_list, providers_auth, sceneName, title,
                                   'series')
        if result is not None:
            history_log(1, sonarrSeriesId, sonarrEpisodeId, result)
            send_notifications(sonarrSeriesId, sonarrEpisodeId, result)
            store_subtitles(unicode(episodePath))
            list_missing_subtitles(sonarrSeriesId)
        redirect(ref)
    except OSError:
        pass


@route(base_url + 'manual_search', method='POST')
@custom_auth_basic(check_credentials)
def manual_search_json():
    authorize()
    ref = request.environ['HTTP_REFERER']

    episodePath = request.forms.get('episodePath')
    sceneName = request.forms.get('sceneName')
    language = request.forms.get('language')
    hi = request.forms.get('hi')
    title = request.forms.get('title')

    providers_list = get_providers()
    providers_auth = get_providers_auth()

    data = manual_search(episodePath, language, hi, providers_list, providers_auth, sceneName, title, 'series')
    return dict(data=data)


@route(base_url + 'manual_get_subtitle', method='POST')
@custom_auth_basic(check_credentials)
def manual_get_subtitle():
    authorize()
    ref = request.environ['HTTP_REFERER']

    episodePath = request.forms.get('episodePath')
    sceneName = request.forms.get('sceneName')
    language = request.forms.get('language')
    hi = request.forms.get('hi')
    selected_provider = request.forms.get('provider')
    subtitle = request.forms.get('subtitle')
    sonarrSeriesId = request.forms.get('sonarrSeriesId')
    sonarrEpisodeId = request.forms.get('sonarrEpisodeId')
    title = request.forms.get('title')

    providers_list = get_providers()
    providers_auth = get_providers_auth()

    try:
        result = manual_download_subtitle(episodePath, language, hi, subtitle, selected_provider, providers_auth,
                                          sceneName, title, 'series')
        if result is not None:
            history_log(1, sonarrSeriesId, sonarrEpisodeId, result)
            send_notifications(sonarrSeriesId, sonarrEpisodeId, result)
            store_subtitles(unicode(episodePath))
            list_missing_subtitles(sonarrSeriesId)
        redirect(ref)
    except OSError:
        pass


@route(base_url + 'get_subtitle_movie', method='POST')
@custom_auth_basic(check_credentials)
def get_subtitle_movie():
    authorize()
    ref = request.environ['HTTP_REFERER']

    moviePath = request.forms.get('moviePath')
    sceneName = request.forms.get('sceneName')
    language = request.forms.get('language')
    hi = request.forms.get('hi')
    radarrId = request.forms.get('radarrId')
    # tmdbid = request.forms.get('tmdbid')
    title = request.forms.get('title')

    providers_list = get_providers()
    providers_auth = get_providers_auth()

    try:
        result = download_subtitle(moviePath, language, hi, providers_list, providers_auth, sceneName, title, 'movie')
        if result is not None:
            history_log_movie(1, radarrId, result)
            send_notifications_movie(radarrId, result)
            store_subtitles_movie(unicode(moviePath))
            list_missing_subtitles_movies(radarrId)
        redirect(ref)
    except OSError:
        pass


@route(base_url + 'manual_search_movie', method='POST')
@custom_auth_basic(check_credentials)
def manual_search_movie_json():
    authorize()
    ref = request.environ['HTTP_REFERER']

    moviePath = request.forms.get('moviePath')
    sceneName = request.forms.get('sceneName')
    language = request.forms.get('language')
    hi = request.forms.get('hi')
    title = request.forms.get('title')

    providers_list = get_providers()
    providers_auth = get_providers_auth()

    data = manual_search(moviePath, language, hi, providers_list, providers_auth, sceneName, title, 'movie')
    return dict(data=data)


@route(base_url + 'manual_get_subtitle_movie', method='POST')
@custom_auth_basic(check_credentials)
def manual_get_subtitle_movie():
    authorize()
    ref = request.environ['HTTP_REFERER']

    moviePath = request.forms.get('moviePath')
    sceneName = request.forms.get('sceneName')
    language = request.forms.get('language')
    hi = request.forms.get('hi')
    selected_provider = request.forms.get('provider')
    subtitle = request.forms.get('subtitle')
    radarrId = request.forms.get('radarrId')
    title = request.forms.get('title')

    providers_list = get_providers()
    providers_auth = get_providers_auth()

    try:
        result = manual_download_subtitle(moviePath, language, hi, subtitle, selected_provider, providers_auth,
                                          sceneName, title, 'movie')
        if result is not None:
            history_log_movie(1, radarrId, result)
            send_notifications_movie(radarrId, result)
            store_subtitles_movie(unicode(moviePath))
            list_missing_subtitles_movies(radarrId)
        redirect(ref)
    except OSError:
        pass


def configured():
    conn = sqlite3.connect(os.path.join(args.config_dir, 'db', 'bazarr.db'), timeout=30)
    c = conn.cursor()
    c.execute("UPDATE system SET configured = 1")
    conn.commit()
    c.close()


@route(base_url + 'api/series/wanted')
def api_wanted():
    db = sqlite3.connect(os.path.join(args.config_dir, 'db', 'bazarr.db'), timeout=30)
    c = db.cursor()
    data = c.execute(
        "SELECT table_shows.title, table_episodes.season || 'x' || table_episodes.episode, table_episodes.title, table_episodes.missing_subtitles FROM table_episodes INNER JOIN table_shows on table_shows.sonarrSeriesId = table_episodes.sonarrSeriesId WHERE table_episodes.missing_subtitles != '[]' ORDER BY table_episodes._rowid_ DESC").fetchall()
    c.close()
    return dict(subtitles=data)


@route(base_url + 'api/series/history')
def api_history():
    db = sqlite3.connect(os.path.join(args.config_dir, 'db', 'bazarr.db'), timeout=30)
    c = db.cursor()
    data = c.execute(
        "SELECT table_shows.title, table_episodes.season || 'x' || table_episodes.episode, table_episodes.title, strftime('%Y-%m-%d', datetime(table_history.timestamp, 'unixepoch')), table_history.description FROM table_history INNER JOIN table_shows on table_shows.sonarrSeriesId = table_history.sonarrSeriesId INNER JOIN table_episodes on table_episodes.sonarrEpisodeId = table_history.sonarrEpisodeId WHERE table_history.action = '1' ORDER BY id DESC").fetchall()
    c.close()
    return dict(subtitles=data)


@route(base_url + 'api/movies/wanted')
def api_wanted():
    db = sqlite3.connect(os.path.join(args.config_dir, 'db', 'bazarr.db'), timeout=30)
    c = db.cursor()
    data = c.execute(
        "SELECT table_movies.title, table_movies.missing_subtitles FROM table_movies WHERE table_movies.missing_subtitles != '[]' ORDER BY table_movies._rowid_ DESC").fetchall()
    c.close()
    return dict(subtitles=data)


@route(base_url + 'api/movies/history')
def api_history():
    db = sqlite3.connect(os.path.join(args.config_dir, 'db', 'bazarr.db'), timeout=30)
    c = db.cursor()
    data = c.execute(
        "SELECT table_movies.title, strftime('%Y-%m-%d', datetime(table_history_movie.timestamp, 'unixepoch')), table_history_movie.description FROM table_history_movie INNER JOIN table_movies on table_movies.radarrId = table_history_movie.radarrId WHERE table_history_movie.action = '1' ORDER BY id DESC").fetchall()
    c.close()
    return dict(subtitles=data)


@route(base_url + 'test_url/<protocol>/<url:path>', method='GET')
@custom_auth_basic(check_credentials)
def test_url(protocol, url):
    url = urllib.unquote(url)
    try:
        result = requests.get(protocol + "://" + url, allow_redirects=False, verify=False).json()['version']
    except:
        return dict(status=False)
    else:
        return dict(status=True, version=result)


@route(base_url + 'test_notification/<protocol>/<provider:path>', method='GET')
@custom_auth_basic(check_credentials)
def test_notification(protocol, provider):
    provider = urllib.unquote(provider)
    apobj = apprise.Apprise()
    apobj.add(protocol + "://" + provider)

    apobj.notify(
        title='Bazarr test notification',
        body=('Test notification')
    )


@route(base_url + 'websocket')
@custom_auth_basic(check_credentials)
def handle_websocket():
    wsock = request.environ.get('wsgi.websocket')
    if not wsock:
        abort(400, 'Expected WebSocket request.')

    queueconfig.q4ws.clear()

    while True:
        try:
            if len(queueconfig.q4ws) > 0:
                wsock.send(queueconfig.q4ws.popleft())
            gevent.sleep(0)
        except WebSocketError:
            break


# Mute DeprecationWarning
warnings.simplefilter("ignore", DeprecationWarning)

server = WSGIServer((str(settings.general.ip), int(settings.general.port)), app, handler_class=WebSocketHandler)
try:
    logging.info('BAZARR is started and waiting for request on http://' + str(settings.general.ip) + ':' + str(settings.general.port) + str(base_url))
    # print 'Bazarr is started and waiting for request on http://' + str(ip) + ':' + str(port) + str(base_url)
    server.serve_forever()
except KeyboardInterrupt:
    shutdown()<|MERGE_RESOLUTION|>--- conflicted
+++ resolved
@@ -478,13 +478,8 @@
     page_size = int(settings.general.page_size)
     offset = (int(page) - 1) * page_size
     max_page = int(math.ceil(missing_count / (page_size + 0.0)))
-<<<<<<< HEAD
-
-    if settings.general.getboolean('only_monitored'):
-=======
-    
+
     if settings.sonarr.getboolean('only_monitored'):
->>>>>>> 9bcbd79f
         monitored_only_query_string = ' AND monitored = "True"'
     else:
         monitored_only_query_string = ""
