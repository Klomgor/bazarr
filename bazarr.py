# coding=utf-8

<<<<<<< HEAD
from __future__ import absolute_import
from __future__ import print_function

import bazarr.libs
import subprocess as sp
import time
import os
import sys
=======
import os
import platform
>>>>>>> f8258aa9
import signal
import subprocess
import sys
import time

from bazarr.get_args import args
from libs.six import PY3


def check_python_version():
<<<<<<< HEAD
    python_version = (sys.version_info.major, sys.version_info.minor, sys.version_info.micro)
    python_version_str = '.'.join(map(str, python_version))
    minimum_python3_version = (3, 6, 0)
    minimum_python3_version_str = '.'.join(map(str, minimum_python3_version))

    if python_version >= minimum_python3_version:
        pass
    else:
        print("Python " + minimum_python3_version_str + " or greater required. Current version is " +
              python_version_str + ". Please upgrade Python.")
        os._exit(0)
=======
    python_version = platform.python_version_tuple()
    minimum_py2_tuple = (2, 7, 13)
    minimum_py3_tuple = (3, 6, 0)
    minimum_py2_str = ".".join(str(i) for i in minimum_py2_tuple)
    minimum_py3_str = ".".join(str(i) for i in minimum_py3_tuple)

    if (int(python_version[0]) == minimum_py3_tuple[0] and int(python_version[1]) < minimum_py3_tuple[1]) or \
            (int(python_version[0]) != minimum_py3_tuple[0] and int(python_version[0]) != minimum_py2_tuple[0]):
        print("Python " + minimum_py3_str + " or greater required. "
              "Current version is " + platform.python_version() + ". Please upgrade Python.")
        sys.exit(1)
    elif int(python_version[0]) == minimum_py2_tuple[0] and int(python_version[1]) < minimum_py2_tuple[1]:
        print("Python " + minimum_py2_str + " or greater required. "
              "Current version is " + platform.python_version() + ". Please upgrade Python.")
        sys.exit(1)
>>>>>>> f8258aa9


check_python_version()

dir_name = os.path.dirname(__file__)


class ProcessRegistry:

    def register(self, process):
        pass

    def unregister(self, process):
        pass


class DaemonStatus(ProcessRegistry):

    def __init__(self):
        self.__should_stop = False
        self.__processes = set()

    def register(self, process):
        self.__processes.add(process)

    def unregister(self, process):
        self.__processes.remove(process)

    @staticmethod
    def __wait_for_processes(processes, timeout):
        """
        Waits all the provided processes for the specified amount of time in seconds.
        """
        reference_ts = time.time()
        elapsed = 0
        remaining_processes = list(processes)
        while elapsed < timeout and len(remaining_processes) > 0:
            remaining_time = timeout - elapsed
            for ep in list(remaining_processes):
                if ep.poll() is not None:
                    remaining_processes.remove(ep)
                else:
                    if remaining_time > 0:
<<<<<<< HEAD
                        try:
                            ep.wait(remaining_time)
                            remaining_processes.remove(ep)
                        except sp.TimeoutExpired:
                            pass
=======
                        if PY3:
                            try:
                                ep.wait(remaining_time)
                                remaining_processes.remove(ep)
                            except subprocess.TimeoutExpired:
                                pass
                        else:
                            # In python 2 there is no such thing as some mechanism to wait with a timeout
                            time.sleep(1)
>>>>>>> f8258aa9
                        elapsed = time.time() - reference_ts
                        remaining_time = timeout - elapsed
        return remaining_processes

    @staticmethod
    def __send_signal(processes, signal_no, live_processes=None):
        """
        Sends to every single of the specified processes the given signal and (if live_processes is not None) append to
        it processes which are still alive.
        """
        for ep in processes:
            if ep.poll() is None:
                if live_processes is not None:
                    live_processes.append(ep)
                try:
                    ep.send_signal(signal_no)
                except Exception as e:
                    print('Failed sending signal %s to process %s because of an unexpected error: %s' % (
                        signal_no, ep.pid, e))
        return live_processes

    def stop(self):
        """
        Flags this instance as should stop and terminates as smoothly as possible children processes.
        """
        self.__should_stop = True
        live_processes = DaemonStatus.__send_signal(self.__processes, signal.SIGINT, list())
        live_processes = DaemonStatus.__wait_for_processes(live_processes, 120)
        DaemonStatus.__send_signal(live_processes, signal.SIGTERM)

    def should_stop(self):
        return self.__should_stop


def start_bazarr(process_registry=ProcessRegistry()):
    script = [sys.executable, "-u", os.path.normcase(os.path.join(dir_name, 'bazarr', 'main.py'))] + sys.argv[1:]

    ep = subprocess.Popen(script, stdout=subprocess.PIPE, stderr=subprocess.STDOUT, stdin=subprocess.PIPE)
    process_registry.register(ep)
    print("Bazarr starting...")
    try:
        while True:
            line = ep.stdout.readline()
            if line == '' or not line:
                # Process ended so let's unregister it
                process_registry.unregister(ep)
                break
            sys.stdout.buffer.write(line)
            sys.stdout.flush()
    except KeyboardInterrupt:
        pass


if __name__ == '__main__':
    restartfile = os.path.normcase(os.path.join(args.config_dir, 'bazarr.restart'))
    stopfile = os.path.normcase(os.path.join(args.config_dir, 'bazarr.stop'))

    try:
        os.remove(restartfile)
    except Exception:
        pass

    try:
        os.remove(stopfile)
    except Exception:
        pass


    def daemon(bazarr_runner=lambda: start_bazarr()):
        if os.path.exists(stopfile):
            try:
                os.remove(stopfile)
            except Exception:
                print('Unable to delete stop file.')
            else:
                print('Bazarr exited.')
                sys.exit(0)

        if os.path.exists(restartfile):
            try:
                os.remove(restartfile)
            except Exception:
                print('Unable to delete restart file.')
            else:
                bazarr_runner()


    bazarr_runner = lambda: start_bazarr()

    should_stop = lambda: False
<<<<<<< HEAD

    daemonStatus = DaemonStatus()

    def shutdown():
        # indicates that everything should stop
        daemonStatus.stop()
        # emulate a Ctrl C command on itself (bypasses the signal thing but, then, emulates the "Ctrl+C break")
        os.kill(os.getpid(), signal.SIGINT)

    signal.signal(signal.SIGTERM, lambda signal_no, frame: shutdown())

    should_stop = lambda: daemonStatus.should_stop()
    bazarr_runner = lambda: start_bazarr(daemonStatus)
=======

    if PY3:
        daemonStatus = DaemonStatus()

        def shutdown():
            # indicates that everything should stop
            daemonStatus.stop()
            # emulate a Ctrl C command on itself (bypasses the signal thing but, then, emulates the "Ctrl+C break")
            os.kill(os.getpid(), signal.SIGINT)

        signal.signal(signal.SIGTERM, lambda signal_no, frame: shutdown())

        should_stop = lambda: daemonStatus.should_stop()
        bazarr_runner = lambda: start_bazarr(daemonStatus)
>>>>>>> f8258aa9

    bazarr_runner()

    # Keep the script running forever until stop is requested through term or keyboard interrupt
    while not should_stop():
        daemon(bazarr_runner)
        time.sleep(1)<|MERGE_RESOLUTION|>--- conflicted
+++ resolved
@@ -1,29 +1,16 @@
 # coding=utf-8
 
-<<<<<<< HEAD
-from __future__ import absolute_import
-from __future__ import print_function
-
 import bazarr.libs
-import subprocess as sp
-import time
 import os
-import sys
-=======
-import os
-import platform
->>>>>>> f8258aa9
 import signal
 import subprocess
 import sys
 import time
 
 from bazarr.get_args import args
-from libs.six import PY3
 
 
 def check_python_version():
-<<<<<<< HEAD
     python_version = (sys.version_info.major, sys.version_info.minor, sys.version_info.micro)
     python_version_str = '.'.join(map(str, python_version))
     minimum_python3_version = (3, 6, 0)
@@ -35,23 +22,6 @@
         print("Python " + minimum_python3_version_str + " or greater required. Current version is " +
               python_version_str + ". Please upgrade Python.")
         os._exit(0)
-=======
-    python_version = platform.python_version_tuple()
-    minimum_py2_tuple = (2, 7, 13)
-    minimum_py3_tuple = (3, 6, 0)
-    minimum_py2_str = ".".join(str(i) for i in minimum_py2_tuple)
-    minimum_py3_str = ".".join(str(i) for i in minimum_py3_tuple)
-
-    if (int(python_version[0]) == minimum_py3_tuple[0] and int(python_version[1]) < minimum_py3_tuple[1]) or \
-            (int(python_version[0]) != minimum_py3_tuple[0] and int(python_version[0]) != minimum_py2_tuple[0]):
-        print("Python " + minimum_py3_str + " or greater required. "
-              "Current version is " + platform.python_version() + ". Please upgrade Python.")
-        sys.exit(1)
-    elif int(python_version[0]) == minimum_py2_tuple[0] and int(python_version[1]) < minimum_py2_tuple[1]:
-        print("Python " + minimum_py2_str + " or greater required. "
-              "Current version is " + platform.python_version() + ". Please upgrade Python.")
-        sys.exit(1)
->>>>>>> f8258aa9
 
 
 check_python_version()
@@ -95,23 +65,11 @@
                     remaining_processes.remove(ep)
                 else:
                     if remaining_time > 0:
-<<<<<<< HEAD
-                        try:
-                            ep.wait(remaining_time)
-                            remaining_processes.remove(ep)
-                        except sp.TimeoutExpired:
-                            pass
-=======
-                        if PY3:
                             try:
                                 ep.wait(remaining_time)
                                 remaining_processes.remove(ep)
                             except subprocess.TimeoutExpired:
                                 pass
-                        else:
-                            # In python 2 there is no such thing as some mechanism to wait with a timeout
-                            time.sleep(1)
->>>>>>> f8258aa9
                         elapsed = time.time() - reference_ts
                         remaining_time = timeout - elapsed
         return remaining_processes
@@ -202,7 +160,6 @@
     bazarr_runner = lambda: start_bazarr()
 
     should_stop = lambda: False
-<<<<<<< HEAD
 
     daemonStatus = DaemonStatus()
 
@@ -216,23 +173,6 @@
 
     should_stop = lambda: daemonStatus.should_stop()
     bazarr_runner = lambda: start_bazarr(daemonStatus)
-=======
-
-    if PY3:
-        daemonStatus = DaemonStatus()
-
-        def shutdown():
-            # indicates that everything should stop
-            daemonStatus.stop()
-            # emulate a Ctrl C command on itself (bypasses the signal thing but, then, emulates the "Ctrl+C break")
-            os.kill(os.getpid(), signal.SIGINT)
-
-        signal.signal(signal.SIGTERM, lambda signal_no, frame: shutdown())
-
-        should_stop = lambda: daemonStatus.should_stop()
-        bazarr_runner = lambda: start_bazarr(daemonStatus)
->>>>>>> f8258aa9
-
     bazarr_runner()
 
     # Keep the script running forever until stop is requested through term or keyboard interrupt
