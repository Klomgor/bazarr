--- conflicted
+++ resolved
@@ -865,12 +865,8 @@
             if content:
                 if os.path.exists(subtitle_path):
                     os.remove(subtitle_path)
-<<<<<<< HEAD
+
                 with open(subtitle_path, 'wb') as f:
-=======
-
-                with open(subtitle_path, 'w') as f:
->>>>>>> e4523948
                     f.write(content)
                 subtitle.storage_path = subtitle_path
             else:
