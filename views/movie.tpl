<!DOCTYPE html>
<html lang="en">
	<head>
		<script src="{{base_url}}static/jquery/jquery-latest.min.js"></script>
		<script src="{{base_url}}static/semantic/semantic.min.js"></script>
		<script src="{{base_url}}static/jquery/tablesort.js"></script>
		<script src="{{base_url}}static/datatables/jquery.dataTables.min.js"></script>
		<script src="{{base_url}}static/datatables/dataTables.semanticui.min.js"></script>
		<link rel="stylesheet" href="{{base_url}}static/semantic/semantic.css">
		<link rel="stylesheet" type="text/css" href="{{base_url}}static/datatables/datatables.min.css"/>
		<link rel="stylesheet" type="text/css" href="{{base_url}}static/datatables/semanticui.min.css"/>

		<link rel="apple-touch-icon" sizes="120x120" href="{{base_url}}static/apple-touch-icon.png">
		<link rel="icon" type="image/png" sizes="32x32" href="{{base_url}}static/favicon-32x32.png">
		<link rel="icon" type="image/png" sizes="16x16" href="{{base_url}}static/favicon-16x16.png">
		<link rel="manifest" href="{{base_url}}static/manifest.json">
		<link rel="mask-icon" href="{{base_url}}static/safari-pinned-tab.svg" color="#5bbad5">
		<link rel="shortcut icon" href="{{base_url}}static/favicon.ico">
		<meta name="msapplication-config" content="{{base_url}}static/browserconfig.xml">
		<meta name="theme-color" content="#ffffff">
		
		<title>{{details['title']}} - Bazarr</title>
		<style>
			body {
				background-color: #1b1c1d;
				background-image: url("{{base_url}}image_proxy_movies{{details['fanart']}}");
				background-repeat: no-repeat;
				background-attachment: fixed;
				background-size: cover;
				background-position:center center;
			}
			#divdetails {
				background-color: rgba(0, 0, 0, 0.9);
				color: #ffffff;
				margin-top: 6em;
				margin-bottom: 3em;
				padding: 2em;
				border-radius: 1px;
				box-shadow: 0 0 5px 5px #000000;
				min-height: calc(250px + 4em);
			}
			#fondblanc {
				background-color: #ffffff;
				color: #000000;
				opacity: 0.9;
				border-radius: 1px;
				box-shadow: 0 0 3px 3px #ffffff;
				margin-top: 32px;
				margin-bottom: 3em;
				padding-top: 2em;
				padding-left: 2em;
				padding-right: 2em;
				padding-bottom: 1em;
				text-color: black;
				overflow-x:auto;
			}
			.ui.basic.button:hover, .ui.basic.buttons .button:hover {
				background: transparent !important;
			}
			.ui.basic.button:active, .ui.basic.buttons .button:active {
				background: transparent !important;
			}
			.ui.basic.button:focus, .ui.basic.buttons .button:focus {
				background: transparent !important;
			}
			.ui.basic.button:visited, .ui.basic.buttons .button:visited {
				background: transparent !important;
			}

			.criteria_matched {
				background-color: #e6ffe6 !important;
				line-height: 0 !important;
			}

			.criteria_not_matched {
				background-color: #ffcccc !important;
				line-height: 0 !important;
			}
		</style>
	</head>
	<body>
		%import ast
		%from os import path
		%from get_languages import *
        %from config import settings
        %from helper import path_replace_movie
		%single_language = settings.general.getboolean('single_language')
		<div style="display: none;"><img src="{{base_url}}image_proxy_movies{{details['fanart']}}"></div>
		<div id='loader' class="ui page dimmer">
		   	<div id="loader_text" class="ui indeterminate text loader">Loading...</div>
		</div>
		% include('menu.tpl')
		
		<div style='padding-left: 2em; padding-right: 2em;' class='ui container'>
			<div id="divdetails" class="ui container">
				<div class="ui stackable grid">
					<div class="three wide column">
						<img class="left floated ui image" style="max-height:250px;" src="{{base_url}}image_proxy_movies{{details['poster']}}">
					</div>

					<div class="thirteen wide column">
						<div class="ui stackable grid">
							<div class="ui row">
								<div class="twelve wide left aligned column">
									<h2>
					                    %if details['monitored'] == 'True':
					                    <span data-tooltip="Movie is Monitored in Radarr"><i class="bookmark icon"></i></span>
					                    %else:
					                    <span data-tooltip="Movie is not Monitored in Radarr"><i class="bookmark outline icon"></i></span>
					                    %end
										{{details['title']}}
					                </h2>
								</div>

								<div class="four wide right aligned column">
									<div class="ui right floated basic icon buttons">
										<button id="scan_disk" class="ui button" data-tooltip="Scan Disk For Subtitles" data-inverted=""><i class="ui inverted large compact refresh icon"></i></button>
										<button id="search_missing_subtitles_movie" class="ui button" data-tooltip="Download Missing Subtitles" data-inverted=""><i class="ui inverted huge compact search icon"></i></button>
										<%
										subs_languages = ast.literal_eval(str(details['languages']))
										subs_languages_list = []
										if subs_languages is not None:
											for subs_language in subs_languages:
												subs_languages_list.append(subs_language)
											end
										end
										%>
										%if subs_languages is not None:
										<button class="manual_search ui button" data-tooltip="Manually Search For Subtitles" data-inverted="" data-moviePath="{{details['path']}}" data-scenename="{{details['sceneName']}}" data-language="{{subs_languages_list}}" data-hi="{{details['hearing_impaired']}}" data-forced="{{details['forced']}}" data-movie_title="{{details['title']}}" data-radarrId="{{details['radarrId']}}"><i class="ui inverted large compact user icon"></i></button>
										<button class="manual_upload ui button" data-tooltip="Upload Subtitle File" data-inverted="" data-moviePath="{{details['path']}}" data-scenename="{{details['sceneName']}}" data-language="{{subs_languages_list}}" data-hi="{{details['hearing_impaired']}}" data-movie_title="{{details['title']}}" data-radarrId="{{details['radarrId']}}"><i class="ui inverted large compact cloud upload icon"></i></button>
										%end
										<button id="config" class="ui button" data-tooltip="Edit Movie" data-inverted="" data-tmdbid="{{details['tmdbId']}}" data-title="{{details['title']}}" data-poster="{{details['poster']}}" data-audio="{{details['audio_language']}}" data-languages="{{!subs_languages_list}}" data-hearing-impaired="{{details['hearing_impaired']}}" data-forced="{{details['forced']}}"><i class="ui inverted large compact configure icon"></i></button>
									</div>
								</div>
							</div>

							<div class="ui row">
								{{details['overview']}}
							</div>

							<div class="ui row">
								<div class="ui tiny inverted label" style='background-color: #777777;'>{{details['audio_language']}}</div>
								<div class="ui tiny inverted label" style='background-color: #35c5f4;'>{{details['path']}}</div>
								% if details['sceneName'] is not None:
								<div class="ui tiny inverted label" style='background-color: orange;'>{{details['sceneName']}}</div>
								% end
							</div>

							<div class="ui row" style="padding-bottom: 0.5em;">
								%for language in subs_languages_list:
								<div class="ui tiny inverted label" style='background-color: #35c5f4;'>{{language}}</div>
								%end
							</div>

							<div class="ui row" style="padding-top: 0em;">
								<div class="ui tiny inverted label" style='background-color: #777777;'>Hearing-impaired: {{details['hearing_impaired']}}</div>
								<div class="ui tiny inverted label" style='background-color: #777777;'>Forced: {{details['forced']}}</div>
							</div>
						</div>
					</div>
				</div>

				<div id="fondblanc" class="ui container">
					<div class="ui top attached tabular menu">
						<a id="subtitles_tab" class="tabs item active" data-tab="subtitles">Subtitles</a>
						<a id="history_tab" class="tabs item" data-tab="history">History</a>
					</div>
					<div class="ui bottom attached tab active segment" data-tab="subtitles">
						<div class="content">
							<table class="ui very basic single line selectable table">
								<thead>
									<tr>
										<th>Subtitles Path</th>
										<th>Language(s)</th>
										<th></th>
									</tr>
								</thead>
								<tbody>
									<%
									subtitles_files = ast.literal_eval(str(details['subtitles']))
									subtitles_files = sorted(subtitles_files, key=lambda x: (x is None, x))
									if subtitles_files is not None:
										for subtitles_file in subtitles_files:
											if subtitles_file[0].endswith(':forced'):
												forced = True
											else:
												forced = False
											end
									%>
									<tr>
										%if subtitles_file[1] is not None:
										<td><span data-tooltip="Path is: {{path_replace_movie(subtitles_file[1])}}" data-inverted='' data-position="top left">{{path.basename(path_replace_movie(subtitles_file[1]))}}</span></td>
										%else:
										<td>Video File Subtitles Track</td>
										%end
										<td><div class="ui tiny inverted label" style='background-color: #777777;'>{{language_from_alpha2(subtitles_file[0].split(':')[0])}}{{' forced' if forced else ''}}</div></td>
										<td>
											%if subtitles_file[1] is not None:
											<a class="remove_subtitles ui inverted basic compact icon" data-tooltip="Delete Subtitle File" data-inverted="" data-position="top right" data-moviePath="{{details['path']}}" data-subtitlesPath="{{path_replace_movie(subtitles_file[1])}}" data-language="{{alpha3_from_alpha2(subtitles_file[0].split(':')[0])}}" data-radarrId={{details['radarrId']}}>
												<i class="ui black delete icon"></i>
											</a>
											%end
										</td>
									</tr>
									<%
										end
										if len(subtitles_files) == 0:
									%>
									<tr><td colspan="3">No Subtitles Detected For This Movie.</td></tr>
									<%
										end
									end
									%>
								</tbody>
							</table>
							<%
							if details['missing_subtitles'] is not None:
								missing_subs_languages = ast.literal_eval(details['missing_subtitles'])
							else:
								missing_subs_languages = []
							end
							from get_subtitle import search_active
							if missing_subs_languages is not None:
							%>
							<table class="ui very basic single line selectable table">
								<thead>
									<tr>
										<th>Missing Subtitles</th>
									</tr>
								</thead>
							</table>
							<%
<<<<<<< HEAD
							subtitles_files = ast.literal_eval(str(details['subtitles']))
							subtitles_files.sort(key=lambda x: x[0])
							if subtitles_files is not None:
								for subtitles_file in subtitles_files:
									if subtitles_file[0].endswith(':forced'):
										forced = True
=======
								for missing_subs_language in missing_subs_languages:
									if len(missing_subs_language) > 2:
										forced = missing_subs_language[2]
										forced_bool = True
>>>>>>> a9bf2ee8
									else:
										forced = False
										forced_bool = False
									end

									if details['failedAttempts'] is not None and settings.general.getboolean('adaptive_searching') and missing_subs_language in details['failedAttempts']:
										for lang in ast.literal_eval(details['failedAttempts']):
											if missing_subs_language in lang:
												if search_active(lang[1]):
							%>
									<a class="get_subtitle ui small blue label" data-moviePath="{{details['path']}}" data-scenename="{{details['sceneName']}}" data-language="{{alpha3_from_alpha2(str(missing_subs_language.split(':')[0]))}}" data-hi="{{details['hearing_impaired']}}" data-forced="{{details['forced']}}" data-radarrId={{details['radarrId']}}>
										{{language_from_alpha2(str(missing_subs_language.split(':')[0]))}}{{' forced' if forced else ''}}
										<i style="margin-left:3px; margin-right:0" class="search icon"></i>
									</a>
												%else:
									<a data-tooltip="Automatic Searching Delayed (Adaptive Search)" data-position="top left" data-inverted="" class="get_subtitle ui small red label" data-moviePath="{{details['path']}}" data-scenename="{{details['sceneName']}}" data-language="{{alpha3_from_alpha2(str(missing_subs_language.split(':')[0]))}}" data-hi="{{details['hearing_impaired']}}" data-forced="{{details['forced']}}" data-radarrId={{details['radarrId']}}>
										{{language_from_alpha2(str(missing_subs_language.split(':')[0]))}}{{' forced' if forced else ''}}
										<i style="margin-left:3px; margin-right:0" class="search icon"></i>
									</a>
							<%
												end
											end
										end
									else:
							%>
									<a class="get_subtitle ui small blue label" data-moviePath="{{details['path']}}" data-scenename="{{details['sceneName']}}" data-language="{{alpha3_from_alpha2(str(missing_subs_language.split(':')[0]))}}" data-hi="{{details['hearing_impaired']}}" data-forced="{{details['forced']}}" data-radarrId={{details['radarrId']}}>
										{{language_from_alpha2(str(missing_subs_language.split(':')[0]))}}{{' forced' if forced else ''}}
										<i style="margin-left:3px; margin-right:0" class="search icon"></i>
									</a>
							<%
									end
								end
							end
							%>
						</div>
					</div>
					<div class="ui bottom attached tab segment" data-tab="history">
						<div class="content">
							<table id="movie_result" class="display" style="width:100%">
								<thead>
									<tr>
										<th></th>
										<th style="text-align: left;">Language.:</th>
										<th style="text-align: left;">Provider:</th>
										<th style="text-align: left;">Score:</th>
										<th style="text-align: left;">Date:</th>
									</tr>
								</thead>
							</table>
						</div>
					</div>
				</div>
			</div>
		</div>

		<div class="config_dialog ui small modal">
			<i class="close icon"></i>
			<div class="header">
				<div id="movie_title"></div>
			</div>
			<div class="content">
				<form name="movie_form" id="movie_form" action="" method="post" class="ui form">
					<div class="ui grid">
						<div class="four wide column">
							<img id="movie_poster" class="ui image" src="">
						</div>
						<div class="twelve wide column">
							<div class="ui grid">
								<div class="middle aligned row">
									<div class="right aligned five wide column">
										<label>Audio Language</label>
									</div>
									<div class="nine wide column">
										<div id="movie_audio_language"></div>
									</div>
								</div>
								<div class="middle aligned row">
									<div class="right aligned five wide column">
										<label>Subtitle Languages</label>
									</div>
									<div class="nine wide column">
										<select name="languages" id="movie_languages" {{!'multiple="" ' if single_language is False else ''}} class="ui fluid selection dropdown">
											<option value="">Languages</option>
											%if single_language:
                                        	<option value="None">None</option>
                                        	%end
											%for language in languages:
											<option value="{{language['code2']}}">{{language['name']}}</option>
											%end
										</select>
									</div>
								</div>
								<div class="middle aligned row">
									<div class="right aligned five wide column">
										<label>Hearing-Impaired</label>
									</div>
									<div class="nine wide column">
										<div id="movie_hearing-impaired_div" class="ui toggle checkbox">
											<input name="hearing_impaired" id="movie_hearing-impaired" type="checkbox">
											<label></label>
										</div>
									</div>
								</div>
								<div class="middle aligned row">
									<div class="right aligned five wide column">
										<label>Forced</label>
									</div>
									<div class="nine wide column">
										<select name="forced" id="movie_forced" class="ui fluid selection dropdown">
											<option value="False">False</option>
											<option value="True">True</option>
											<option value="Both">Both</option>
										</select>
									</div>
								</div>
							</div>
						</div>
					</div>
				</form>
			</div>
			<div class="actions">
				<button class="ui cancel button" >Cancel</button>
				<button type="submit" name="save" value="save" form="movie_form" class="ui blue approve button">Save</button>
			</div>
		</div>

		<div class="search_dialog ui modal">
			<i class="close icon"></i>
			<div class="header">
				<span id="movie_title_span"></span>
				<br><h5>Movie path is: <div class="ui tiny inverted label" style="background-color: #35c5f4;"><span id="movie_path_span"></span></div>
				<br>Scenename is: <div class="ui tiny inverted label" style="background-color: orange;"><span id="movie_scenename_span"></span></div></h5>
			</div>
			<div class="scrolling content">
				<table id="search_result" class="display" style="width:100%">
					<thead>
						<tr>
							<th style="text-align: left;">Score:</th>
							<th style="text-align: left;">Lang.:</th>
							<th style="text-align: left;">HI:</th>
							<th style="text-align: left;">Provider:</th>
							<th style="text-align: left;">Matching:</th>
							<th style="text-align: left;">Releases:</th>
							<th></th>details
						</tr>
					</thead>
				</table>
			</div>
			<div class="actions">
				<button class="ui cancel button" >Cancel</button>
			</div>
		</div>

		<div class="upload_dialog ui small modal">
			<i class="close icon"></i>
			<div class="header">
				<span id="movie_title_upload_span"></span>
			</div>
			<div class="scrolling content">
				<form class="ui form" name="upload_form" id="upload_form" action="{{base_url}}manual_upload_subtitle_movie" method="post" enctype="multipart/form-data">
					<div class="ui grid">
						<div class="middle aligned row">
							<div class="right aligned three wide column">
								<label>Language</label>
							</div>
							<div class="thirteen wide column">
								<select class="ui search dropdown" id="language" name="language">
									%for language in subs_languages_list:
									<option value="{{language}}">{{language_from_alpha2(language)}}</option>
									%end
								</select>
							</div>
						</div>
						<div class="middle aligned row">
							<div class="right aligned three wide column">
								<label>Forced</label>
							</div>
							<div class="thirteen wide column">
								<div class="ui toggle checkbox">
									<input name="forced" type="checkbox" value="1">
									<label></label>
								</div>
							</div>
						</div>
						<div class="middle aligned row">
							<div class="right aligned three wide column">
								<label>File</label>
							</div>
							<div class="thirteen wide column">
								<input type="file" name="upload">
							</div>
						</div>
					</div>
					<input type="hidden" id="upload_moviePath" name="moviePath" value="" />
					<input type="hidden" id="upload_sceneName" name="sceneName" value="" />
					<input type="hidden" id="upload_radarrId" name="radarrId" value="" />
					<input type="hidden" id="upload_title" name="title" value="" />
				</form>
			</div>
			<div class="actions">
				<button class="ui cancel button" >Cancel</button>
				<button type="submit" name="save" value="save" form="upload_form" class="ui blue approve button">Save</button>
			</div>
		</div>

		% include('footer.tpl')
	</body>
</html>

<script>
	$('.menu .item')
		.tab();

	$('#scan_disk').on('click', function(){
		$('#loader_text').text("Scanning Disk For Existing Subtitles...");
		window.location = '{{base_url}}scan_disk_movie/{{no}}';
	});

	$('#search_missing_subtitles_movie').on('click', function(){
		$(this).addClass('disabled');
		$(this).find('i:first').addClass('loading');
	    $.ajax({
            url: '{{base_url}}search_missing_subtitles_movie/{{no}}'
        })
	});

	$('.remove_subtitles').on('click', function(){
		const values = {
			moviePath: $(this).attr("data-moviePath"),
			language: $(this).attr("data-language"),
			subtitlesPath: $(this).attr("data-subtitlesPath"),
			radarrId: $(this).attr("data-radarrId"),
			tmdbid: {{tmdbid}}
		};

		$('#loader_text').text("Deleting Subtitle...");

		$.ajax({
			url: "{{base_url}}remove_subtitles_movie",
			type: "POST",
			dataType: "json",
			data: values
		});
		$(document).ajaxStart(function(){
			$('#loader').addClass('active');
		});
		$(document).ajaxStop(function(){
			window.location.reload();
		});
	});

	$('.get_subtitle').on('click', function(){
		const values = {
			moviePath: $(this).attr("data-moviePath"),
			sceneName: $(this).attr("data-sceneName"),
			language: $(this).attr("data-language"),
			hi: $(this).attr("data-hi"),
			forced: $(this).attr("data-forced"),
			radarrId: $(this).attr("data-radarrId"),
			tmdbid: {{tmdbid}},
			title: "{{!details['title'].replace("'", "\\'")}}"
		};

		$('#loader_text').text("Downloading Subtitle File...");

		$.ajax({
			url: "{{base_url}}get_subtitle_movie",
			type: "POST",
			dataType: "json",
			data: values
		});
		$(document).ajaxStart(function(){
			$('#loader').addClass('active');
		});
		$(document).ajaxStop(function(){
			window.location.reload();
		});
	});

	$('a:not(.tabs), button:not(#config, .cancel, .manual_search, .manual_upload, #search_missing_subtitles_movie)').on('click', function(){
		$('#loader').addClass('active');
	});

	$('#config').on('click', function(){
		$('#movie_form').attr('action', '{{base_url}}edit_movie/{{no}}');

		$("#movie_title").html($(this).data("title"));
		$("#movie_poster").attr("src", "{{base_url}}image_proxy_movies" + $(this).data("poster"));

		$("#movie_audio_language").html($(this).data("audio"));

		$('#movie_languages').dropdown('clear');
		const languages_array = eval($(this).data("languages"));
		$('#movie_languages').dropdown('set selected',languages_array);

		$('#movie_forced').dropdown('clear');
		$('#movie_forced').dropdown('set selected',$(this).data("forced"));

		if ($(this).data("hearing-impaired") === "True") {
			$("#movie_hearing-impaired_div").checkbox('check');
		} else {
			$("#movie_hearing-impaired_div").checkbox('uncheck');
		}

		$('.config_dialog')
			.modal({
				centered: false,
				autofocus: false
			})
			.modal('show');
	});

	$('#history_tab').on('click', function(){
		$('#movie_result').DataTable( {
		    destroy: true,
		    language: {
				loadingRecords: '<br><div class="ui active inverted dimmer" style="width: 95%;"><div class="ui centered inline loader"></div></div><br>',
				zeroRecords: 'No History Records Found For This Movie'
		    },
		    paging: true,
    		lengthChange: false,
			pageLength: 5,
    		searching: true,
    		ordering: true,
    		processing: false,
        	serverSide: false,
        	ajax: {
				url: '{{base_url}}movie_history/{{no}}'
			},
			drawCallback: function(settings) {
                $('.inline.dropdown').dropdown();
                $('.ui.accordion').accordion();
			},
			columns: [
				{ data: 'action'},
				{ data: 'language' },
				{ data: 'provider' },
				{ data: 'score'},
				{ data: 'timestamp' }
			]
		} );
	});

	$('.manual_search').on('click', function(){
		$("#movie_title_span").html($(this).data("movie_title"));
		$("#movie_path_span").html($(this).attr("data-moviePath"));
		$("#movie_scenename_span").html($(this).attr("data-sceneName"));

		moviePath = $(this).attr("data-moviePath");
		sceneName = $(this).attr("data-sceneName");
		language = $(this).attr("data-language");
		hi = $(this).attr("data-hi");
		forced = $(this).attr("data-forced");
		radarrId = $(this).attr("data-radarrId");
		var languages = Array.from({{!subs_languages_list}});
		var is_pb = languages.includes('pb');
		var is_pt = languages.includes('pt');

		const values = {
			moviePath: moviePath,
			sceneName: sceneName,
			language: language,
			hi: hi,
			forced: forced,
			radarrId: radarrId,
			title: "{{!details['title'].replace("'", "\'")}}"
		};

		$('#search_result').DataTable( {
		    destroy: true,
		    language: {
				loadingRecords: '<br><div class="ui active inverted dimmer" style="width: 95%;"><div class="ui centered inline loader"></div></div><br>',
				zeroRecords: 'No Subtitles Found For This Movie'
		    },
		    paging: true,
			lengthChange: false,
			pageLength: 5,
    		searching: false,
    		ordering: false,
    		processing: false,
        	serverSide: false,
        	ajax: {
				url: '{{base_url}}manual_search_movie',
				type: 'POST',
                data: values
			},
			drawCallback: function(settings) {
                $('.inline.dropdown').dropdown();
                $('.ui.accordion').accordion();
			},
			columns: [
				{ data: 'score',
				render: function ( data, type, row ) {
        			return data +'%';
    				}
				},
				{ data: null,
				render: function ( data, type, row ) {
		    		if ( data.language === "pt" && is_pb === true && is_pt === false) {
		    			return 'pb'
					} else if ( data.language === "pt:forced" && is_pb === true && is_pt === false) {
		    			return 'pb:forced'
					} else {
		    			return data.language
					}
					}
				},
				{ data: 'hearing_impaired' },
				{ data: null,
				render: function ( data, type, row ) {
        			return '<a href="'+data.url+'" target="_blank">'+data.provider+'</a>';
    				}
				},
				{ data: null,
				render: function ( data, type, row ) {
					const array_matches = data.matches;
					const array_dont_matches = data.dont_matches;
					let i;
					let text = '<div class="ui inline dropdown"><i class="green check icon"></i><div class="text">';
					text += array_matches.length;
					text += '</div><i class="dropdown icon"></i><div class="menu">';
					for (i = 0; i < array_matches.length; i++) {
						text += '<div class="criteria_matched disabled item">' + array_matches[i] + '</div>';
					}
					text += '</div></div>';
					text += '<div class="ui inline dropdown"><i class="red times icon"></i><div class="text">';
					text += array_dont_matches.length;
					text += '</div><i class="dropdown icon"></i><div class="menu">';
					for (i = 0; i < array_dont_matches.length; i++) {
						text += '<div class="criteria_not_matched disabled item">' + array_dont_matches[i] + '</div>';
					}
					text += '</div></div>';
        			return text;
    				}
				},
				{ data: null,
				render: function ( data, type, row ) {
                    const array_release_info = data.release_info;
                    let i;
                    let text = '<div class="ui fluid accordion"><div class="title"><i class="dropdown icon"></i>...</div><div class="content">';
                    for (i = 0; i < array_release_info.length; i++) {
                        text += '<div class="ui tiny label" style="margin-bottom: 2px;">' + array_release_info[i] + '</div>';
                    }
                    text += '</div></div>';
                    return text;
                    }
				},
                { data: null,
				render: function ( data, type, row ) {
        			return '<a href="#" class="ui tiny label" onclick="manual_get(this, moviePath, sceneName, hi, radarrId)" data-subtitle="'+data.subtitle+'" data-provider="'+data.provider+'" data-language="'+data.language+'"><i class="ui download icon" style="margin-right:0px" ></i></a>';
    				}
				}
			]
		} );

		$('.search_dialog')
			.modal({
				centered: false,
				autofocus: false
			})
			.modal('show')
		;
	});

	$('.manual_upload').on('click', function() {
		$("#movie_title_upload_span").html($(this).data("movie_title"));

		moviePath = $(this).attr("data-moviePath");
		sceneName = $(this).attr("data-sceneName");
		language = $(this).attr("data-language");
		radarrId = $(this).attr("data-radarrId");
		var title = "{{!details['title'].replace("'", "\'")}}";

		$('#language').dropdown();

		$('#upload_moviePath').val(moviePath);
		$('#upload_sceneName').val(sceneName);
		$('#upload_radarrId').val(radarrId);
		$('#upload_title').val(title);

		$('.upload_dialog')
			.modal({
				centered: false,
				autofocus: false
			})
			.modal('show')
		;
	});

	function manual_get(button, episodePath, sceneName, hi){
		const values = {
				subtitle: $(button).attr("data-subtitle"),
				provider: $(button).attr("data-provider"),
				moviePath: moviePath,
				sceneName: sceneName,
				language: $(button).attr("data-language"),
				hi: hi,
				radarrId: radarrId,
				title: "{{!details['title'].replace("'", "\\'")}}"
		};

		$('#loader_text').text("Downloading Subtitle File...");
		$('#loader').addClass('active');

		$('.search_dialog').modal('hide');

		$.ajax({
			url: "{{base_url}}manual_get_subtitle_movie",
			type: "POST",
			dataType: "json",
			data: values
		});
		$(document).ajaxStop(function(){
			window.location.reload();
		});
	}
</script><|MERGE_RESOLUTION|>--- conflicted
+++ resolved
@@ -178,7 +178,7 @@
 								<tbody>
 									<%
 									subtitles_files = ast.literal_eval(str(details['subtitles']))
-									subtitles_files = sorted(subtitles_files, key=lambda x: (x is None, x))
+									subtitles_files.sort(key=lambda x: x[0])
 									if subtitles_files is not None:
 										for subtitles_file in subtitles_files:
 											if subtitles_file[0].endswith(':forced'):
@@ -230,19 +230,10 @@
 								</thead>
 							</table>
 							<%
-<<<<<<< HEAD
-							subtitles_files = ast.literal_eval(str(details['subtitles']))
-							subtitles_files.sort(key=lambda x: x[0])
-							if subtitles_files is not None:
-								for subtitles_file in subtitles_files:
-									if subtitles_file[0].endswith(':forced'):
-										forced = True
-=======
 								for missing_subs_language in missing_subs_languages:
 									if len(missing_subs_language) > 2:
 										forced = missing_subs_language[2]
 										forced_bool = True
->>>>>>> a9bf2ee8
 									else:
 										forced = False
 										forced_bool = False
