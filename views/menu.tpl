--- conflicted
+++ resolved
@@ -34,11 +34,7 @@
         %    monitored_only_query_string = ""
         %end
 
-<<<<<<< HEAD
         % conn = sqlite3.connect(os.path.join(args.config_dir, 'db', 'bazarr.db'), timeout=30)
-=======
-        % conn = sqlite3.connect(os.path.join(config_dir, 'db', 'bazarr.db'), timeout=30)
->>>>>>> af73fdf9
     	% c = conn.cursor()
 		% wanted_series = c.execute("SELECT COUNT(*) FROM table_episodes WHERE missing_subtitles != '[]'" + monitored_only_query_string).fetchone()
 		% wanted_movies = c.execute("SELECT COUNT(*) FROM table_movies WHERE missing_subtitles != '[]'" + monitored_only_query_string).fetchone()
